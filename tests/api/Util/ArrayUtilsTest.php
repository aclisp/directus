--- conflicted
+++ resolved
@@ -122,7 +122,6 @@
         $this->assertTrue(in_array('four', $result));
     }
 
-<<<<<<< HEAD
     public function testDefaults()
     {
         $array1 = [
@@ -187,7 +186,8 @@
         ]);
 
         $this->assertEquals($expectedData, $newData);
-=======
+    }
+
     public function testIntersection()
     {
         $array1 = ['id', 'title', 'body', 'published_date'];
@@ -197,6 +197,5 @@
         $this->assertTrue(in_array('title', $result));
         $this->assertTrue(in_array('published_date', $result));
         $this->assertCount(2, $result);
->>>>>>> c28b76b3
     }
 }