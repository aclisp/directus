--- conflicted
+++ resolved
@@ -4,11 +4,7 @@
         "Read more about it at https://getcomposer.org/doc/01-basic-usage.md#composer-lock-the-lock-file",
         "This file is @generated automatically"
     ],
-<<<<<<< HEAD
     "content-hash": "5f7efada288466dd6e0d59fcf3bd995f",
-=======
-    "content-hash": "07583268949c63473120a768ea8bb80e",
->>>>>>> d2d3d4ac
     "packages": [
         {
             "name": "directus/migrations",
@@ -138,7 +134,6 @@
             "time": "2017-01-03T03:48:40+00:00"
         },
         {
-<<<<<<< HEAD
             "name": "guzzlehttp/guzzle",
             "version": "6.2.2",
             "source": {
@@ -150,19 +145,6 @@
                 "type": "zip",
                 "url": "https://api.github.com/repos/guzzle/guzzle/zipball/ebf29dee597f02f09f4d5bbecc68230ea9b08f60",
                 "reference": "ebf29dee597f02f09f4d5bbecc68230ea9b08f60",
-=======
-            "name": "directus/database",
-            "version": "0.1.2",
-            "source": {
-                "type": "git",
-                "url": "https://github.com/directus/directus-database.git",
-                "reference": "77dbc402f4430df8c9782e82bc165e9250508a30"
-            },
-            "dist": {
-                "type": "zip",
-                "url": "https://api.github.com/repos/directus/directus-database/zipball/77dbc402f4430df8c9782e82bc165e9250508a30",
-                "reference": "77dbc402f4430df8c9782e82bc165e9250508a30",
->>>>>>> d2d3d4ac
                 "shasum": ""
             },
             "require": {
@@ -211,11 +193,7 @@
                 "rest",
                 "web service"
             ],
-<<<<<<< HEAD
             "time": "2016-10-08T15:01:37+00:00"
-=======
-            "time": "2017-02-20T16:18:04+00:00"
->>>>>>> d2d3d4ac
         },
         {
             "name": "guzzlehttp/promises",
@@ -270,16 +248,16 @@
         },
         {
             "name": "guzzlehttp/psr7",
-            "version": "1.3.1",
+            "version": "1.4.0",
             "source": {
                 "type": "git",
                 "url": "https://github.com/guzzle/psr7.git",
-                "reference": "5c6447c9df362e8f8093bda8f5d8873fe5c7f65b"
-            },
-            "dist": {
-                "type": "zip",
-                "url": "https://api.github.com/repos/guzzle/psr7/zipball/5c6447c9df362e8f8093bda8f5d8873fe5c7f65b",
-                "reference": "5c6447c9df362e8f8093bda8f5d8873fe5c7f65b",
+                "reference": "04a6d1a00ea5da0727ee94309a9f0d3dbaecb569"
+            },
+            "dist": {
+                "type": "zip",
+                "url": "https://api.github.com/repos/guzzle/psr7/zipball/04a6d1a00ea5da0727ee94309a9f0d3dbaecb569",
+                "reference": "04a6d1a00ea5da0727ee94309a9f0d3dbaecb569",
                 "shasum": ""
             },
             "require": {
@@ -315,16 +293,23 @@
                     "name": "Michael Dowling",
                     "email": "mtdowling@gmail.com",
                     "homepage": "https://github.com/mtdowling"
-                }
-            ],
-            "description": "PSR-7 message implementation",
+                },
+                {
+                    "name": "Tobias Schultze",
+                    "homepage": "https://github.com/Tobion"
+                }
+            ],
+            "description": "PSR-7 message implementation that also provides common utility methods",
             "keywords": [
                 "http",
                 "message",
+                "request",
+                "response",
                 "stream",
-                "uri"
-            ],
-            "time": "2016-06-24T23:00:38+00:00"
+                "uri",
+                "url"
+            ],
+            "time": "2017-02-21T01:20:32+00:00"
         },
         {
             "name": "league/flysystem",
@@ -332,12 +317,12 @@
             "source": {
                 "type": "git",
                 "url": "https://github.com/thephpleague/flysystem.git",
-                "reference": "6d64f3b51299db6cd56ab9d3a56fce5b38b397e0"
-            },
-            "dist": {
-                "type": "zip",
-                "url": "https://api.github.com/repos/thephpleague/flysystem/zipball/6d64f3b51299db6cd56ab9d3a56fce5b38b397e0",
-                "reference": "6d64f3b51299db6cd56ab9d3a56fce5b38b397e0",
+                "reference": "dda7f3ab94158a002d9846a97dc18ebfb7acc062"
+            },
+            "dist": {
+                "type": "zip",
+                "url": "https://api.github.com/repos/thephpleague/flysystem/zipball/dda7f3ab94158a002d9846a97dc18ebfb7acc062",
+                "reference": "dda7f3ab94158a002d9846a97dc18ebfb7acc062",
                 "shasum": ""
             },
             "require": {
@@ -407,7 +392,6 @@
                 "sftp",
                 "storage"
             ],
-<<<<<<< HEAD
             "time": "2017-02-09T11:33:58+00:00"
         },
         {
@@ -793,9 +777,6 @@
                 "response"
             ],
             "time": "2016-08-06T14:39:51+00:00"
-=======
-            "time": "2017-02-18 07:49:08"
->>>>>>> d2d3d4ac
         },
         {
             "name": "slim/extras",
@@ -886,25 +867,16 @@
         },
         {
             "name": "swiftmailer/swiftmailer",
-            "version": "v5.4.5",
+            "version": "v5.4.6",
             "source": {
                 "type": "git",
                 "url": "https://github.com/swiftmailer/swiftmailer.git",
-<<<<<<< HEAD
-                "reference": "cd142238a339459b10da3d8234220963f392540c"
-            },
-            "dist": {
-                "type": "zip",
-                "url": "https://api.github.com/repos/swiftmailer/swiftmailer/zipball/cd142238a339459b10da3d8234220963f392540c",
-                "reference": "cd142238a339459b10da3d8234220963f392540c",
-=======
-                "reference": "85d85209dccf325c1357b444a7c9b3a4a1852627"
-            },
-            "dist": {
-                "type": "zip",
-                "url": "https://api.github.com/repos/swiftmailer/swiftmailer/zipball/85d85209dccf325c1357b444a7c9b3a4a1852627",
-                "reference": "85d85209dccf325c1357b444a7c9b3a4a1852627",
->>>>>>> d2d3d4ac
+                "reference": "81fdccfaf8bdc5d5d7a1ef6bb3a61bbb1a6c4a3e"
+            },
+            "dist": {
+                "type": "zip",
+                "url": "https://api.github.com/repos/swiftmailer/swiftmailer/zipball/81fdccfaf8bdc5d5d7a1ef6bb3a61bbb1a6c4a3e",
+                "reference": "81fdccfaf8bdc5d5d7a1ef6bb3a61bbb1a6c4a3e",
                 "shasum": ""
             },
             "require": {
@@ -945,11 +917,7 @@
                 "mail",
                 "mailer"
             ],
-<<<<<<< HEAD
-            "time": "2016-12-29T10:02:40+00:00"
-=======
-            "time": "2017-02-13 09:07:58"
->>>>>>> d2d3d4ac
+            "time": "2017-02-13T07:52:53+00:00"
         },
         {
             "name": "twig/twig",
@@ -957,35 +925,25 @@
             "source": {
                 "type": "git",
                 "url": "https://github.com/twigphp/Twig.git",
-<<<<<<< HEAD
                 "reference": "ddc9e3e20ee9c0b6908f401ac8353635b750eca7"
             },
             "dist": {
                 "type": "zip",
                 "url": "https://api.github.com/repos/twigphp/Twig/zipball/ddc9e3e20ee9c0b6908f401ac8353635b750eca7",
                 "reference": "ddc9e3e20ee9c0b6908f401ac8353635b750eca7",
-=======
-                "reference": "b6a16a21f93dc80a48cb140c32d3beb44458d9c3"
-            },
-            "dist": {
-                "type": "zip",
-                "url": "https://api.github.com/repos/twigphp/Twig/zipball/b6a16a21f93dc80a48cb140c32d3beb44458d9c3",
-                "reference": "b6a16a21f93dc80a48cb140c32d3beb44458d9c3",
->>>>>>> d2d3d4ac
                 "shasum": ""
             },
             "require": {
                 "php": ">=5.2.7"
             },
             "require-dev": {
-                "psr/container": "^1.0",
                 "symfony/debug": "~2.7",
                 "symfony/phpunit-bridge": "~3.2"
             },
             "type": "library",
             "extra": {
                 "branch-alias": {
-                    "dev-master": "1.32-dev"
+                    "dev-master": "1.31-dev"
                 }
             },
             "autoload": {
@@ -1020,11 +978,7 @@
             "keywords": [
                 "templating"
             ],
-<<<<<<< HEAD
             "time": "2017-01-11T19:36:15+00:00"
-=======
-            "time": "2017-02-17 19:29:51"
->>>>>>> d2d3d4ac
         },
         {
             "name": "zendframework/zend-db",
@@ -1084,7 +1038,6 @@
         },
         {
             "name": "zendframework/zend-stdlib",
-<<<<<<< HEAD
             "version": "3.1.0",
             "source": {
                 "type": "git",
@@ -1095,18 +1048,6 @@
                 "type": "zip",
                 "url": "https://api.github.com/repos/zendframework/zend-stdlib/zipball/debedcfc373a293f9250cc9aa03cf121428c8e78",
                 "reference": "debedcfc373a293f9250cc9aa03cf121428c8e78",
-=======
-            "version": "dev-develop",
-            "source": {
-                "type": "git",
-                "url": "https://github.com/zendframework/zend-stdlib.git",
-                "reference": "16818ed8ee2a92a503c43883dcb6263fe6283ee8"
-            },
-            "dist": {
-                "type": "zip",
-                "url": "https://api.github.com/repos/zendframework/zend-stdlib/zipball/16818ed8ee2a92a503c43883dcb6263fe6283ee8",
-                "reference": "16818ed8ee2a92a503c43883dcb6263fe6283ee8",
->>>>>>> d2d3d4ac
                 "shasum": ""
             },
             "require": {
@@ -1138,11 +1079,7 @@
                 "stdlib",
                 "zf2"
             ],
-<<<<<<< HEAD
             "time": "2016-09-13T14:38:50+00:00"
-=======
-            "time": "2016-09-13 14:40:02"
->>>>>>> d2d3d4ac
         }
     ],
     "packages-dev": [
@@ -1517,12 +1454,12 @@
             "source": {
                 "type": "git",
                 "url": "https://github.com/symfony/yaml.git",
-                "reference": "ca21067a8d57060d76545679f42dedff94287e97"
-            },
-            "dist": {
-                "type": "zip",
-                "url": "https://api.github.com/repos/symfony/yaml/zipball/ca21067a8d57060d76545679f42dedff94287e97",
-                "reference": "ca21067a8d57060d76545679f42dedff94287e97",
+                "reference": "322a8c2dfbca15ad6b1b27e182899f98ec0e0153"
+            },
+            "dist": {
+                "type": "zip",
+                "url": "https://api.github.com/repos/symfony/yaml/zipball/322a8c2dfbca15ad6b1b27e182899f98ec0e0153",
+                "reference": "322a8c2dfbca15ad6b1b27e182899f98ec0e0153",
                 "shasum": ""
             },
             "require": {
@@ -1558,7 +1495,7 @@
             ],
             "description": "Symfony Yaml Component",
             "homepage": "https://symfony.com",
-            "time": "2017-02-18T17:06:33+00:00"
+            "time": "2017-01-21T16:40:50+00:00"
         }
     ],
     "aliases": [],
