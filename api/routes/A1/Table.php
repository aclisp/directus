--- conflicted
+++ resolved
@@ -6,7 +6,6 @@
 use Directus\Permissions\Exception\UnauthorizedTableAlterException;
 use Directus\Application\Route;
 use Directus\Bootstrap;
-use Directus\Database\Object\Column;
 use Directus\Database\TableGateway\DirectusPrivilegesTableGateway;
 use Directus\Database\TableGateway\DirectusUiTableGateway;
 use Directus\Database\TableGateway\RelationalTableGateway as TableGateway;
@@ -77,11 +76,7 @@
         $requestPayload = $app->request()->post();
         $params = $app->request()->get();
 
-<<<<<<< HEAD
-        // $params['table_name'] = $table_name;
-=======
         $params['table_name'] = $tableName;
->>>>>>> 2c1d399a
         if ($app->request()->isPost()) {
             /**
              * @todo  check if a column by this name already exists
@@ -99,25 +94,6 @@
             // And in lowercase
             $requestPayload['column_name'] = SchemaUtils::cleanColumnName($requestPayload['column_name']);
             $params['column_name'] = $tableGateway->addColumn($tableName, $requestPayload);
-<<<<<<< HEAD
-        }
-
-        // $response = TableSchema::getColumnSchema($table_name, $params['column_name']);
-        if ($app->request()->isPost()) {
-            $response = TableSchema::getColumnSchema($tableName, $requestPayload['column_name'], $params);
-        } else {
-            $response = array_map(function(Column $column) {
-                return $column->toArray();
-            }, TableSchema::getTableColumnsSchema($tableName, $params));
-        }
-
-        JsonView::render([
-            'meta' => [
-                'table' => 'directus_table'
-            ],
-            'data' => $response
-        ]);
-=======
             $response = [
                 'meta' => ['type' => 'item', 'table' => 'directus_columns'],
                 'data' => TableSchema::getColumnSchema($tableName, $params['column_name'])->toArray()
@@ -132,7 +108,6 @@
         }
 
         JsonView::render($response);
->>>>>>> 2c1d399a
     }
 
     public function column($table, $column)
