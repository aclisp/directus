import { Knex } from 'knex';
import { cloneDeep, merge, uniq, uniqWith, flatten, isNil } from 'lodash';
import getDatabase from '../database';
import { ForbiddenException } from '../exceptions';
import { FailedValidationException } from '@directus/shared/exceptions';
import { validatePayload, parseFilter } from '@directus/shared/utils';
import { Accountability } from '@directus/shared/types';
import {
	AbstractServiceOptions,
	AST,
	FieldNode,
	Item,
	NestedCollectionNode,
	Permission,
	PermissionsAction,
	PrimaryKey,
	Query,
	SchemaOverview,
} from '../types';
import { ItemsService } from './items';
import { PayloadService } from './payload';

export class AuthorizationService {
	knex: Knex;
	accountability: Accountability | null;
	payloadService: PayloadService;
	schema: SchemaOverview;

	constructor(options: AbstractServiceOptions) {
		this.knex = options.knex || getDatabase();
		this.accountability = options.accountability || null;
		this.schema = options.schema;
		this.payloadService = new PayloadService('directus_permissions', {
			knex: this.knex,
			schema: this.schema,
		});
	}

	async processAST(ast: AST, action: PermissionsAction = 'read'): Promise<AST> {
		const collectionsRequested = getCollectionsFromAST(ast);

		const permissionsForCollections = uniqWith(
			this.schema.permissions.filter((permission) => {
				return (
					permission.action === action &&
					collectionsRequested.map(({ collection }) => collection).includes(permission.collection)
				);
			}),
			(curr, prev) => curr.collection === prev.collection && curr.action === prev.action && curr.role === prev.role
		);

		// If the permissions don't match the collections, you don't have permission to read all of them
		const uniqueCollectionsRequestedCount = uniq(collectionsRequested.map(({ collection }) => collection)).length;

		if (uniqueCollectionsRequestedCount !== permissionsForCollections.length) {
			throw new ForbiddenException();
		}

		validateFields(ast);
		applyFilters(ast, this.accountability);

		return ast;

		/**
		 * Traverses the AST and returns an array of all collections that are being fetched
		 */
		function getCollectionsFromAST(ast: AST | NestedCollectionNode): { collection: string; field: string }[] {
			const collections = [];

			if (ast.type === 'm2a') {
				collections.push(...ast.names.map((name) => ({ collection: name, field: ast.fieldKey })));

				for (const children of Object.values(ast.children)) {
					for (const nestedNode of children) {
						if (nestedNode.type !== 'field') {
							collections.push(...getCollectionsFromAST(nestedNode));
						}
					}
				}
			} else {
				collections.push({
					collection: ast.name,
					field: ast.type === 'root' ? null : ast.fieldKey,
				});

				for (const nestedNode of ast.children) {
					if (nestedNode.type !== 'field') {
						collections.push(...getCollectionsFromAST(nestedNode));
					}
				}
			}

			return collections as { collection: string; field: string }[];
		}

		function validateFields(ast: AST | NestedCollectionNode | FieldNode) {
			if (ast.type !== 'field') {
				if (ast.type === 'm2a') {
					for (const [collection, children] of Object.entries(ast.children)) {
						checkChildren(collection, children);
					}
				} else {
					checkChildren(ast.name, ast.children);
				}
			}

			function checkChildren(collection: string, children: (NestedCollectionNode | FieldNode)[]) {
				// We check the availability of the permissions in the step before this is run
				const permissions = permissionsForCollections.find((permission) => permission.collection === collection)!;
				const allowedFields = permissions.fields || [];
<<<<<<< HEAD

				if (ast.query.aggregate && allowedFields.includes('*') === false) {
					for (const [_operation, aliasMap] of Object.entries(ast.query.aggregate)) {
						if (!aliasMap) continue;

						for (const [column, _alias] of Object.entries(aliasMap)) {
							if (allowedFields.includes(column) === false) throw new ForbiddenException();
						}
					}
				}

				for (const childNode of ast.children) {
=======
				for (const childNode of children) {
>>>>>>> 189c338f
					if (childNode.type !== 'field') {
						validateFields(childNode);
						continue;
					}
					if (allowedFields.includes('*')) continue;
					const fieldKey = childNode.name;
					if (allowedFields.includes(fieldKey) === false) {
						throw new ForbiddenException();
					}
				}
			}
		}

		function applyFilters(
			ast: AST | NestedCollectionNode | FieldNode,
			accountability: Accountability | null
		): AST | NestedCollectionNode | FieldNode {
			if (ast.type !== 'field') {
				if (ast.type === 'm2a') {
					const collections = Object.keys(ast.children);

					for (const collection of collections) {
						updateFilterQuery(collection, ast.query[collection]);
					}

					for (const [collection, children] of Object.entries(ast.children)) {
						ast.children[collection] = children.map((child) => applyFilters(child, accountability)) as (
							| NestedCollectionNode
							| FieldNode
						)[];
					}
				} else {
					const collection = ast.name;

					updateFilterQuery(collection, ast.query);

					ast.children = ast.children.map((child) => applyFilters(child, accountability)) as (
						| NestedCollectionNode
						| FieldNode
					)[];
				}
			}

			return ast;

			function updateFilterQuery(collection: string, query: Query) {
				// We check the availability of the permissions in the step before this is run
				const permissions = permissionsForCollections.find((permission) => permission.collection === collection)!;

				const parsedPermissions = parseFilter(permissions.permissions, accountability);

				if (!query.filter || Object.keys(query.filter).length === 0) {
					query.filter = { _and: [] };
				} else {
					query.filter = { _and: [query.filter] };
				}

				if (parsedPermissions && Object.keys(parsedPermissions).length > 0) {
					query.filter._and.push(parsedPermissions);
				}

				if (query.filter._and.length === 0) delete query.filter._and;

				if (permissions.limit && query.limit && query.limit > permissions.limit) {
					throw new ForbiddenException();
				}

				// Default to the permissions limit if limit hasn't been set
				if (permissions.limit && !query.limit) {
					query.limit = permissions.limit;
				}
			}
		}
	}

	/**
	 * Checks if the provided payload matches the configured permissions, and adds the presets to the payload.
	 */
	validatePayload(action: PermissionsAction, collection: string, data: Partial<Item>): Promise<Partial<Item>> {
		const payload = cloneDeep(data);

		let permission: Permission | undefined;

		if (this.accountability?.admin === true) {
			permission = {
				id: 0,
				role: this.accountability?.role,
				collection,
				action,
				permissions: {},
				validation: {},
				limit: null,
				fields: ['*'],
				presets: {},
			};
		} else {
			permission = this.schema.permissions.find((permission) => {
				return permission.collection === collection && permission.action === action;
			});

			if (!permission) throw new ForbiddenException();

			// Check if you have permission to access the fields you're trying to access

			const allowedFields = permission.fields || [];

			if (allowedFields.includes('*') === false) {
				const keysInData = Object.keys(payload);
				const invalidKeys = keysInData.filter((fieldKey) => allowedFields.includes(fieldKey) === false);

				if (invalidKeys.length > 0) {
					throw new ForbiddenException();
				}
			}
		}

		const preset = parseFilter(permission.presets || {}, this.accountability);

		const payloadWithPresets = merge({}, preset, payload);

		const hasValidationRules =
			isNil(permission.validation) === false && Object.keys(permission.validation ?? {}).length > 0;

		const requiredColumns: SchemaOverview['collections'][string]['fields'][string][] = [];

		for (const field of Object.values(this.schema.collections[collection].fields)) {
			const specials = field?.special ?? [];

			const hasGenerateSpecial = ['uuid', 'date-created', 'role-created', 'user-created'].some((name) =>
				specials.includes(name)
			);

			const notNullable = field.nullable === false && hasGenerateSpecial === false;

			if (notNullable) {
				requiredColumns.push(field);
			}
		}

		if (hasValidationRules === false && requiredColumns.length === 0) {
			return payloadWithPresets;
		}

		if (requiredColumns.length > 0) {
			permission.validation = hasValidationRules ? { _and: [permission.validation] } : { _and: [] };

			for (const field of requiredColumns) {
				if (action === 'create' && field.defaultValue === null) {
					permission.validation._and.push({
						[field.field]: {
							_submitted: true,
						},
					});
				}

				permission.validation._and.push({
					[field.field]: {
						_nnull: true,
					},
				});
			}
		}

		const validationErrors: FailedValidationException[] = [];

		validationErrors.push(
			...flatten(
				validatePayload(parseFilter(permission.validation!, this.accountability), payloadWithPresets).map((error) =>
					error.details.map((details) => new FailedValidationException(details))
				)
			)
		);

		if (validationErrors.length > 0) throw validationErrors;

		return payloadWithPresets;
	}

	async checkAccess(action: PermissionsAction, collection: string, pk: PrimaryKey | PrimaryKey[]): Promise<void> {
		if (this.accountability?.admin === true) return;

		const itemsService = new ItemsService(collection, {
			accountability: this.accountability,
			knex: this.knex,
			schema: this.schema,
		});

		const query: Query = {
			fields: ['*'],
		};

		if (Array.isArray(pk)) {
			const result = await itemsService.readMany(pk, query, { permissionsAction: action });
			if (!result) throw new ForbiddenException();
			if (result.length !== pk.length) throw new ForbiddenException();
		} else {
			const result = await itemsService.readOne(pk, query, { permissionsAction: action });
			if (!result) throw new ForbiddenException();
		}
	}
}<|MERGE_RESOLUTION|>--- conflicted
+++ resolved
@@ -16,6 +16,7 @@
 	PrimaryKey,
 	Query,
 	SchemaOverview,
+	Aggregate,
 } from '../types';
 import { ItemsService } from './items';
 import { PayloadService } from './payload';
@@ -97,21 +98,20 @@
 			if (ast.type !== 'field') {
 				if (ast.type === 'm2a') {
 					for (const [collection, children] of Object.entries(ast.children)) {
-						checkChildren(collection, children);
+						checkFields(collection, children, ast.query?.[collection]?.aggregate);
 					}
 				} else {
-					checkChildren(ast.name, ast.children);
-				}
-			}
-
-			function checkChildren(collection: string, children: (NestedCollectionNode | FieldNode)[]) {
+					checkFields(ast.name, ast.children, ast.query?.aggregate);
+				}
+			}
+
+			function checkFields(collection: string, children: (NestedCollectionNode | FieldNode)[], aggregate?: Aggregate) {
 				// We check the availability of the permissions in the step before this is run
 				const permissions = permissionsForCollections.find((permission) => permission.collection === collection)!;
 				const allowedFields = permissions.fields || [];
-<<<<<<< HEAD
-
-				if (ast.query.aggregate && allowedFields.includes('*') === false) {
-					for (const [_operation, aliasMap] of Object.entries(ast.query.aggregate)) {
+
+				if (aggregate && allowedFields.includes('*') === false) {
+					for (const [_operation, aliasMap] of Object.entries(aggregate)) {
 						if (!aliasMap) continue;
 
 						for (const [column, _alias] of Object.entries(aliasMap)) {
@@ -120,16 +120,16 @@
 					}
 				}
 
-				for (const childNode of ast.children) {
-=======
 				for (const childNode of children) {
->>>>>>> 189c338f
 					if (childNode.type !== 'field') {
 						validateFields(childNode);
 						continue;
 					}
+
 					if (allowedFields.includes('*')) continue;
+
 					const fieldKey = childNode.name;
+
 					if (allowedFields.includes(fieldKey) === false) {
 						throw new ForbiddenException();
 					}
