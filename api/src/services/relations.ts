import { ForbiddenError, InvalidPayloadError } from '@directus/errors';
import type { ForeignKey, SchemaInspector } from '@directus/schema';
import { createInspector } from '@directus/schema';
import { systemRelationRows } from '@directus/system-data';
import type { Accountability, Query, Relation, RelationMeta, SchemaOverview } from '@directus/types';
import { toArray } from '@directus/utils';
import type Keyv from 'keyv';
import type { Knex } from 'knex';
import { clearSystemCache, getCache, getCacheValue, setCacheValue } from '../cache.js';
import type { Helpers } from '../database/helpers/index.js';
import { getHelpers } from '../database/helpers/index.js';
import getDatabase, { getSchemaInspector } from '../database/index.js';
import emitter from '../emitter.js';
import { fetchAllowedFieldMap } from '../permissions/modules/fetch-allowed-field-map/fetch-allowed-field-map.js';
import { fetchAllowedFields } from '../permissions/modules/fetch-allowed-fields/fetch-allowed-fields.js';
import { validateAccess } from '../permissions/modules/validate-access/validate-access.js';
import type { AbstractServiceOptions, ActionEventParams, MutationOptions } from '../types/index.js';
import { getDefaultIndexName } from '../utils/get-default-index-name.js';
import { getSchema } from '../utils/get-schema.js';
import { transaction } from '../utils/transaction.js';
import { ItemsService, type QueryOptions } from './items.js';
<<<<<<< HEAD
=======
import { PermissionsService } from './permissions/index.js';
import { useEnv } from '@directus/env';

const env = useEnv();
>>>>>>> d57ec3ba

export class RelationsService {
	knex: Knex;
	schemaInspector: SchemaInspector;
	accountability: Accountability | null;
	schema: SchemaOverview;
	relationsItemService: ItemsService<RelationMeta>;
	systemCache: Keyv<any>;
	schemaCache: Keyv<any>;
	helpers: Helpers;

	constructor(options: AbstractServiceOptions) {
		this.knex = options.knex || getDatabase();
		this.schemaInspector = options.knex ? createInspector(options.knex) : getSchemaInspector();
		this.schema = options.schema;
		this.accountability = options.accountability || null;

		this.relationsItemService = new ItemsService('directus_relations', {
			knex: this.knex,
			schema: this.schema,
			// We don't set accountability here. If you have read access to certain fields, you are
			// allowed to extract the relations regardless of permissions to directus_relations. This
			// happens in `filterForbidden` down below
		});

		const cache = getCache();
		this.systemCache = cache.systemCache;
		this.schemaCache = cache.localSchemaCache;
		this.helpers = getHelpers(this.knex);
	}

	async foreignKeys(collection?: string) {
		const schemaCacheIsEnabled = Boolean(env['CACHE_SCHEMA']);

		let foreignKeys: ForeignKey[] | null = null;

		if (schemaCacheIsEnabled) {
			foreignKeys = await getCacheValue(this.schemaCache, 'foreignKeys');
		}

		if (!foreignKeys) {
			foreignKeys = await this.schemaInspector.foreignKeys();

			if (schemaCacheIsEnabled) {
				setCacheValue(this.schemaCache, 'foreignKeys', foreignKeys);
			}
		}

		if (collection) {
			return foreignKeys.filter((row) => row.table === collection);
		}

		return foreignKeys;
	}

	async readAll(collection?: string, opts?: QueryOptions): Promise<Relation[]> {
		if (this.accountability) {
			await validateAccess(
				{
					accountability: this.accountability,
					action: 'read',
					collection: 'directus_relations',
				},
				{
					knex: this.knex,
					schema: this.schema,
				},
			);
		}

		const metaReadQuery: Query = {
			limit: -1,
		};

		if (collection) {
			metaReadQuery.filter = {
				many_collection: {
					_eq: collection,
				},
			};
		}

		const metaRows = [
			...(await this.relationsItemService.readByQuery(metaReadQuery, opts)),
			...systemRelationRows,
		].filter((metaRow) => {
			if (!collection) return true;
			return metaRow.many_collection === collection;
		});

		const schemaRows = await this.foreignKeys(collection);
		const results = this.stitchRelations(metaRows, schemaRows);
		return await this.filterForbidden(results);
	}

	async readOne(collection: string, field: string): Promise<Relation> {
		if (this.accountability && this.accountability.admin !== true) {
			await validateAccess(
				{
					accountability: this.accountability,
					action: 'read',
					collection: 'directus_relations',
				},
				{
					schema: this.schema,
					knex: this.knex,
				},
			);

			const allowedFields = await fetchAllowedFields(
				{ collection, action: 'read', accountability: this.accountability },
				{ schema: this.schema, knex: this.knex },
			);

			if (allowedFields.includes('*') === false && allowedFields.includes(field) === false) {
				throw new ForbiddenError();
			}
		}

		const metaRow = await this.relationsItemService.readByQuery({
			limit: 1,
			filter: {
				_and: [
					{
						many_collection: {
							_eq: collection,
						},
					},
					{
						many_field: {
							_eq: field,
						},
					},
				],
			},
		});

		const schemaRow = (await this.foreignKeys(collection)).find((foreignKey) => foreignKey.column === field);

		const stitched = this.stitchRelations(metaRow, schemaRow ? [schemaRow] : []);
		const results = await this.filterForbidden(stitched);

		if (results.length === 0) {
			throw new ForbiddenError();
		}

		return results[0]!;
	}

	/**
	 * Create a new relationship / foreign key constraint
	 */
	async createOne(relation: Partial<Relation>, opts?: MutationOptions): Promise<void> {
		if (this.accountability && this.accountability.admin !== true) {
			throw new ForbiddenError();
		}

		if (!relation.collection) {
			throw new InvalidPayloadError({ reason: '"collection" is required' });
		}

		if (!relation.field) {
			throw new InvalidPayloadError({ reason: '"field" is required' });
		}

		const collectionSchema = this.schema.collections[relation.collection];

		if (!collectionSchema) {
			throw new InvalidPayloadError({ reason: `Collection "${relation.collection}" doesn't exist` });
		}

		const fieldSchema = collectionSchema.fields[relation.field];

		if (!fieldSchema) {
			throw new InvalidPayloadError({
				reason: `Field "${relation.field}" doesn't exist in collection "${relation.collection}"`,
			});
		}

		// A primary key should not be a foreign key
		if (collectionSchema.primary === relation.field) {
			throw new InvalidPayloadError({
				reason: `Field "${relation.field}" in collection "${relation.collection}" is a primary key`,
			});
		}

		if (relation.related_collection && relation.related_collection in this.schema.collections === false) {
			throw new InvalidPayloadError({ reason: `Collection "${relation.related_collection}" doesn't exist` });
		}

		const existingRelation = this.schema.relations.find(
			(existingRelation) =>
				existingRelation.collection === relation.collection && existingRelation.field === relation.field,
		);

		if (existingRelation) {
			throw new InvalidPayloadError({
				reason: `Field "${relation.field}" in collection "${relation.collection}" already has an associated relationship`,
			});
		}

		const runPostColumnChange = await this.helpers.schema.preColumnChange();
		this.helpers.schema.preRelationChange(relation);

		const nestedActionEvents: ActionEventParams[] = [];

		try {
			const metaRow = {
				...(relation.meta || {}),
				many_collection: relation.collection,
				many_field: relation.field,
				one_collection: relation.related_collection || null,
			};

			await transaction(this.knex, async (trx) => {
				if (relation.related_collection) {
					await trx.schema.alterTable(relation.collection!, async (table) => {
						this.alterType(table, relation, fieldSchema.nullable);

						const constraintName: string = getDefaultIndexName('foreign', relation.collection!, relation.field!);

						const builder = table
							.foreign(relation.field!, constraintName)
							.references(
								`${relation.related_collection!}.${this.schema.collections[relation.related_collection!]!.primary}`,
							);

						if (relation.schema?.on_delete) {
							builder.onDelete(relation.schema.on_delete);
						}

						if (relation.schema?.on_update) {
							builder.onUpdate(relation.schema.on_update);
						}
					});
				}

				const relationsItemService = new ItemsService('directus_relations', {
					knex: trx,
					schema: this.schema,
					// We don't set accountability here. If you have read access to certain fields, you are
					// allowed to extract the relations regardless of permissions to directus_relations. This
					// happens in `filterForbidden` down below
				});

				await relationsItemService.createOne(metaRow, {
					bypassEmitAction: (params) =>
						opts?.bypassEmitAction ? opts.bypassEmitAction(params) : nestedActionEvents.push(params),
				});
			});
		} finally {
			if (runPostColumnChange) {
				await this.helpers.schema.postColumnChange();
			}

			if (opts?.autoPurgeSystemCache !== false) {
				await clearSystemCache({ autoPurgeCache: opts?.autoPurgeCache });
			}

			if (opts?.emitEvents !== false && nestedActionEvents.length > 0) {
				const updatedSchema = await getSchema();

				for (const nestedActionEvent of nestedActionEvents) {
					nestedActionEvent.context.schema = updatedSchema;
					emitter.emitAction(nestedActionEvent.event, nestedActionEvent.meta, nestedActionEvent.context);
				}
			}
		}
	}

	/**
	 * Update an existing foreign key constraint
	 *
	 * Note: You can update anything under meta, but only the `on_delete` trigger under schema
	 */
	async updateOne(
		collection: string,
		field: string,
		relation: Partial<Relation>,
		opts?: MutationOptions,
	): Promise<void> {
		if (this.accountability && this.accountability.admin !== true) {
			throw new ForbiddenError();
		}

		const collectionSchema = this.schema.collections[collection];

		if (!collectionSchema) {
			throw new InvalidPayloadError({ reason: `Collection "${collection}" doesn't exist` });
		}

		const fieldSchema = collectionSchema.fields[field];

		if (!fieldSchema) {
			throw new InvalidPayloadError({ reason: `Field "${field}" doesn't exist in collection "${collection}"` });
		}

		const existingRelation = this.schema.relations.find(
			(existingRelation) => existingRelation.collection === collection && existingRelation.field === field,
		);

		if (!existingRelation) {
			throw new InvalidPayloadError({
				reason: `Field "${field}" in collection "${collection}" doesn't have a relationship.`,
			});
		}

		const runPostColumnChange = await this.helpers.schema.preColumnChange();
		this.helpers.schema.preRelationChange(relation);

		const nestedActionEvents: ActionEventParams[] = [];

		try {
			await transaction(this.knex, async (trx) => {
				if (existingRelation.related_collection) {
					await trx.schema.alterTable(collection, async (table) => {
						let constraintName: string = getDefaultIndexName('foreign', collection, field);

						// If the FK already exists in the DB, drop it first
						if (existingRelation?.schema) {
							constraintName = existingRelation.schema.constraint_name || constraintName;
							table.dropForeign(field, constraintName);

							constraintName = this.helpers.schema.constraintName(constraintName);
							existingRelation.schema.constraint_name = constraintName;
						}

						this.alterType(table, relation, fieldSchema.nullable);

						const builder = table
							.foreign(field, constraintName || undefined)
							.references(
								`${existingRelation.related_collection!}.${
									this.schema.collections[existingRelation.related_collection!]!.primary
								}`,
							);

						if (relation.schema?.on_delete) {
							builder.onDelete(relation.schema.on_delete);
						}

						if (relation.schema?.on_update) {
							builder.onUpdate(relation.schema.on_update);
						}
					});
				}

				const relationsItemService = new ItemsService('directus_relations', {
					knex: trx,
					schema: this.schema,
					// We don't set accountability here. If you have read access to certain fields, you are
					// allowed to extract the relations regardless of permissions to directus_relations. This
					// happens in `filterForbidden` down below
				});

				if (relation.meta) {
					if (existingRelation?.meta) {
						await relationsItemService.updateOne(existingRelation.meta.id, relation.meta, {
							bypassEmitAction: (params) =>
								opts?.bypassEmitAction ? opts.bypassEmitAction(params) : nestedActionEvents.push(params),
						});
					} else {
						await relationsItemService.createOne(
							{
								...(relation.meta || {}),
								many_collection: relation.collection,
								many_field: relation.field,
								one_collection: existingRelation.related_collection || null,
							},
							{
								bypassEmitAction: (params) =>
									opts?.bypassEmitAction ? opts.bypassEmitAction(params) : nestedActionEvents.push(params),
							},
						);
					}
				}
			});
		} finally {
			if (runPostColumnChange) {
				await this.helpers.schema.postColumnChange();
			}

			if (opts?.autoPurgeSystemCache !== false) {
				await clearSystemCache({ autoPurgeCache: opts?.autoPurgeCache });
			}

			if (opts?.emitEvents !== false && nestedActionEvents.length > 0) {
				const updatedSchema = await getSchema();

				for (const nestedActionEvent of nestedActionEvents) {
					nestedActionEvent.context.schema = updatedSchema;
					emitter.emitAction(nestedActionEvent.event, nestedActionEvent.meta, nestedActionEvent.context);
				}
			}
		}
	}

	/**
	 * Delete an existing relationship
	 */
	async deleteOne(collection: string, field: string, opts?: MutationOptions): Promise<void> {
		if (this.accountability && this.accountability.admin !== true) {
			throw new ForbiddenError();
		}

		if (collection in this.schema.collections === false) {
			throw new InvalidPayloadError({ reason: `Collection "${collection}" doesn't exist` });
		}

		if (field in this.schema.collections[collection]!.fields === false) {
			throw new InvalidPayloadError({ reason: `Field "${field}" doesn't exist in collection "${collection}"` });
		}

		const existingRelation = this.schema.relations.find(
			(existingRelation) => existingRelation.collection === collection && existingRelation.field === field,
		);

		if (!existingRelation) {
			throw new InvalidPayloadError({
				reason: `Field "${field}" in collection "${collection}" doesn't have a relationship.`,
			});
		}

		const runPostColumnChange = await this.helpers.schema.preColumnChange();
		const nestedActionEvents: ActionEventParams[] = [];

		try {
			await transaction(this.knex, async (trx) => {
				const existingConstraints = await this.foreignKeys();
				const constraintNames = existingConstraints.map((key) => key.constraint_name);

				if (
					existingRelation.schema?.constraint_name &&
					constraintNames.includes(existingRelation.schema.constraint_name)
				) {
					await trx.schema.alterTable(existingRelation.collection, (table) => {
						table.dropForeign(existingRelation.field, existingRelation.schema!.constraint_name!);
					});
				}

				if (existingRelation.meta) {
					await trx('directus_relations').delete().where({ many_collection: collection, many_field: field });
				}

				const actionEvent = {
					event: 'relations.delete',
					meta: {
						payload: [field],
						collection: collection,
					},
					context: {
						database: this.knex,
						schema: this.schema,
						accountability: this.accountability,
					},
				};

				if (opts?.bypassEmitAction) {
					opts.bypassEmitAction(actionEvent);
				} else {
					nestedActionEvents.push(actionEvent);
				}
			});
		} finally {
			if (runPostColumnChange) {
				await this.helpers.schema.postColumnChange();
			}

			if (opts?.autoPurgeSystemCache !== false) {
				await clearSystemCache({ autoPurgeCache: opts?.autoPurgeCache });
			}

			if (opts?.emitEvents !== false && nestedActionEvents.length > 0) {
				const updatedSchema = await getSchema();

				for (const nestedActionEvent of nestedActionEvents) {
					nestedActionEvent.context.schema = updatedSchema;
					emitter.emitAction(nestedActionEvent.event, nestedActionEvent.meta, nestedActionEvent.context);
				}
			}
		}
	}

	/**
	 * Combine raw schema foreign key information with Directus relations meta rows to form final
	 * Relation objects
	 */
	private stitchRelations(metaRows: RelationMeta[], schemaRows: ForeignKey[]) {
		const results = schemaRows.map((foreignKey): Relation => {
			return {
				collection: foreignKey.table,
				field: foreignKey.column,
				related_collection: foreignKey.foreign_key_table,
				schema: foreignKey,
				meta:
					metaRows.find((meta) => {
						if (meta.many_collection !== foreignKey.table) return false;
						if (meta.many_field !== foreignKey.column) return false;
						if (meta.one_collection && meta.one_collection !== foreignKey.foreign_key_table) return false;
						return true;
					}) || null,
			};
		});

		/**
		 * Meta rows that don't have a corresponding schema foreign key
		 */
		const remainingMetaRows = metaRows
			.filter((meta) => {
				return !results.find((relation) => relation.meta === meta);
			})
			.map((meta): Relation => {
				return {
					collection: meta.many_collection,
					field: meta.many_field,
					related_collection: meta.one_collection ?? null,
					schema: null,
					meta: meta,
				};
			});

		results.push(...remainingMetaRows);

		return results;
	}

	/**
	 * Loop over all relations and filter out the ones that contain collections/fields you don't have
	 * permissions to
	 */
	private async filterForbidden(relations: Relation[]): Promise<Relation[]> {
		if (this.accountability === null || this.accountability?.admin === true) return relations;

		const allowedFields = await fetchAllowedFieldMap(
			{
				accountability: this.accountability,
				action: 'read',
			},
			{ schema: this.schema, knex: this.knex },
		);

		const allowedCollections = Object.keys(allowedFields);

		relations = toArray(relations);

		return relations.filter((relation) => {
			let collectionsAllowed = true;
			let fieldsAllowed = true;

			if (allowedCollections.includes(relation.collection) === false) {
				collectionsAllowed = false;
			}

			if (relation.related_collection && allowedCollections.includes(relation.related_collection) === false) {
				collectionsAllowed = false;
			}

			if (
				relation.meta?.one_allowed_collections &&
				relation.meta?.one_allowed_collections.every((collection) => allowedCollections.includes(collection)) === false
			) {
				collectionsAllowed = false;
			}

			if (
				!allowedFields[relation.collection] ||
				(allowedFields[relation.collection]?.includes('*') === false &&
					allowedFields[relation.collection]?.includes(relation.field) === false)
			) {
				fieldsAllowed = false;
			}

			if (
				relation.related_collection &&
				relation.meta?.one_field &&
				(!allowedFields[relation.related_collection] ||
					(allowedFields[relation.related_collection]?.includes('*') === false &&
						allowedFields[relation.related_collection]?.includes(relation.meta.one_field) === false))
			) {
				fieldsAllowed = false;
			}

			return collectionsAllowed && fieldsAllowed;
		});
	}

	/**
	 * MySQL Specific
	 *
	 * MySQL doesn't accept FKs from `int` to `int unsigned`. `knex` defaults `.increments()` to
	 * `unsigned`, but defaults regular `int` to `int`. This means that created m2o fields have the
	 * wrong type. This step will force the m2o `int` field into `unsigned`, but only if both types are
	 * integers, and only if we go from `int` to `int unsigned`.
	 *
	 * @TODO This is a bit of a hack, and might be better of abstracted elsewhere
	 */
	private alterType(table: Knex.TableBuilder, relation: Partial<Relation>, nullable: boolean) {
		const m2oFieldDBType = this.schema.collections[relation.collection!]!.fields[relation.field!]!.dbType;

		const relatedFieldDBType =
			this.schema.collections[relation.related_collection!]!.fields[
				this.schema.collections[relation.related_collection!]!.primary
			]!.dbType;

		if (m2oFieldDBType !== relatedFieldDBType && m2oFieldDBType === 'int' && relatedFieldDBType === 'int unsigned') {
			const alterField = table.specificType(relation.field!, 'int unsigned');

			// Maintains the non-nullable state
			if (!nullable) {
				alterField.notNullable();
			}

			alterField.alter();
		}
	}
}<|MERGE_RESOLUTION|>--- conflicted
+++ resolved
@@ -1,3 +1,4 @@
+import { useEnv } from '@directus/env';
 import { ForbiddenError, InvalidPayloadError } from '@directus/errors';
 import type { ForeignKey, SchemaInspector } from '@directus/schema';
 import { createInspector } from '@directus/schema';
@@ -19,13 +20,8 @@
 import { getSchema } from '../utils/get-schema.js';
 import { transaction } from '../utils/transaction.js';
 import { ItemsService, type QueryOptions } from './items.js';
-<<<<<<< HEAD
-=======
-import { PermissionsService } from './permissions/index.js';
-import { useEnv } from '@directus/env';
 
 const env = useEnv();
->>>>>>> d57ec3ba
 
 export class RelationsService {
 	knex: Knex;
