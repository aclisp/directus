<<<<<<< HEAD
// import {
// 	AbstractServiceOptions,
// 	Accountability,
// 	Collection,
// 	Field,
// 	Relation,
// 	types,
// } from '../types';
// import { CollectionsService } from './collections';
// import { FieldsService } from './fields';
// import formatTitle from '@directus/format-title';
// import { cloneDeep, mergeWith } from 'lodash';
// import { RelationsService } from './relations';
// import env from '../env';

// // @ts-ignore
// import { version } from '../../package.json';

// // @ts-ignore
// import openapi from '@directus/specs';

// type RelationTree = Record<string, Record<string, Relation[]>>;

// export class SpecificationService {
// 	accountability: Accountability | null;

// 	fieldsService: FieldsService;
// 	collectionsService: CollectionsService;
// 	relationsService: RelationsService;

// 	oas: OASService;

// 	constructor(options?: AbstractServiceOptions) {
// 		this.accountability = options?.accountability || null;

// 		this.fieldsService = new FieldsService(options);
// 		this.collectionsService = new CollectionsService(options);
// 		this.relationsService = new RelationsService(options);

// 		this.oas = new OASService({
// 			fieldsService: this.fieldsService,
// 			collectionsService: this.collectionsService,
// 			relationsService: this.relationsService,
// 		});
// 	}
// }

// interface SpecificationSubService {
// 	generate: () => Promise<any>;
// }

// class OASService implements SpecificationSubService {
// 	fieldsService: FieldsService;
// 	collectionsService: CollectionsService;
// 	relationsService: RelationsService;

// 	constructor({
// 		fieldsService,
// 		collectionsService,
// 		relationsService,
// 	}: {
// 		fieldsService: FieldsService;
// 		collectionsService: CollectionsService;
// 		relationsService: RelationsService;
// 	}) {
// 		this.fieldsService = fieldsService;
// 		this.collectionsService = collectionsService;
// 		this.relationsService = relationsService;
// 	}

// 	private collectionsDenyList = [
// 		'directus_collections',
// 		'directus_fields',
// 		'directus_migrations',
// 		'directus_sessions',
// 	];

// 	private fieldTypes: Record<
// 		typeof types[number],
// 		{ type: string; format?: string; items?: any }
// 	> = {
// 		bigInteger: {
// 			type: 'integer',
// 			format: 'int64',
// 		},
// 		boolean: {
// 			type: 'boolean',
// 		},
// 		date: {
// 			type: 'string',
// 			format: 'date',
// 		},
// 		dateTime: {
// 			type: 'string',
// 			format: 'date-time',
// 		},
// 		decimal: {
// 			type: 'number',
// 		},
// 		float: {
// 			type: 'number',
// 			format: 'float',
// 		},
// 		integer: {
// 			type: 'integer',
// 		},
// 		json: {
// 			type: 'array',
// 			items: {
// 				type: 'string',
// 			},
// 		},
// 		string: {
// 			type: 'string',
// 		},
// 		text: {
// 			type: 'string',
// 		},
// 		time: {
// 			type: 'string',
// 			format: 'time',
// 		},
// 		timestamp: {
// 			type: 'string',
// 			format: 'timestamp',
// 		},
// 		binary: {
// 			type: 'string',
// 			format: 'binary',
// 		},
// 		uuid: {
// 			type: 'string',
// 			format: 'uuid',
// 		},
// 		csv: {
// 			type: 'array',
// 			items: {
// 				type: 'string',
// 			},
// 		},
// 	};

// 	async generate() {
// 		const collections = await this.collectionsService.readByQuery();

// 		const userCollections = collections.filter(
// 			(collection) =>
// 				collection.collection.startsWith('directus_') === false ||
// 				this.collectionsDenyList.includes(collection.collection) === false
// 		);

// 		const allFields = await this.fieldsService.readAll();

// 		const fields: Record<string, Field[]> = {};

// 		for (const field of allFields) {
// 			if (
// 				field.collection.startsWith('directus_') === false ||
// 				this.collectionsDenyList.includes(field.collection) === false
// 			) {
// 				if (field.collection in fields) {
// 					fields[field.collection].push(field);
// 				} else {
// 					fields[field.collection] = [field];
// 				}
// 			}
// 		}

// 		const relationsResult = await this.relationsService.readByQuery({});
// 		if (relationsResult === null) return {};

// 		const relations = Array.isArray(relationsResult) ? relationsResult : [relationsResult];

// 		const relationsTree: RelationTree = {};

// 		for (const relation of relations as Relation[]) {
// 			if (relation.many_collection in relationsTree === false)
// 				relationsTree[relation.many_collection] = {};
// 			if (relation.one_collection in relationsTree === false)
// 				relationsTree[relation.one_collection] = {};

// 			if (relation.many_field in relationsTree[relation.many_collection] === false)
// 				relationsTree[relation.many_collection][relation.many_field] = [];
// 			if (relation.one_field in relationsTree[relation.one_collection] === false)
// 				relationsTree[relation.one_collection][relation.one_field] = [];

// 			relationsTree[relation.many_collection][relation.many_field].push(relation);
// 			relationsTree[relation.one_collection][relation.one_field].push(relation);
// 		}

// 		const dynOpenapi = {
// 			openapi: '3.0.1',
// 			info: {
// 				title: 'Dynamic Api Specification',
// 				description:
// 					'This is a dynamicly generated api specification for all endpoints existing on the api.',
// 				version: version,
// 			},
// 			servers: [
// 				{
// 					url: env.PUBLIC_URL,
// 					description: 'Your current api server.',
// 				},
// 			],
// 			tags: this.generateTags(userCollections),
// 			paths: this.generatePaths(userCollections),
// 			components: {
// 				schemas: this.generateSchemas(userCollections, fields, relationsTree),
// 			},
// 		};

// 		return mergeWith(cloneDeep(openapi), cloneDeep(dynOpenapi), (obj, src) => {
// 			if (Array.isArray(obj)) return obj.concat(src);
// 		});
// 	}

// 	private getNameFormats(collection: string) {
// 		const isInternal = collection.startsWith('directus_');
// 		const schema = formatTitle(
// 			isInternal ? collection.replace('directus_', '').replace(/s$/, '') : collection + 'Item'
// 		).replace(/ /g, '');
// 		const tag = formatTitle(
// 			isInternal ? collection.replace('directus_', '') : collection + ' Collection'
// 		);
// 		const path = isInternal ? collection : '/items/' + collection;
// 		const objectRef = `#/components/schemas/${schema}`;

// 		return { schema, tag, path, objectRef };
// 	}

// 	private generateTags(collections: Collection[]) {
// 		const tags: { name: string; description?: string }[] = [];

// 		for (const collection of collections) {
// 			if (collection.collection.startsWith('directus_')) continue;
// 			const { tag } = this.getNameFormats(collection.collection);
// 			tags.push({ name: tag, description: collection.meta?.note || undefined });
// 		}

// 		return tags;
// 	}

// 	private generatePaths(collections: Collection[]) {
// 		const paths: Record<string, object> = {};

// 		for (const collection of collections) {
// 			if (collection.collection.startsWith('directus_')) continue;

// 			const { tag, schema, objectRef, path } = this.getNameFormats(collection.collection);

// 			const objectSingle = {
// 				content: {
// 					'application/json': {
// 						schema: {
// 							$ref: objectRef,
// 						},
// 					},
// 				},
// 			};

// 			(paths[path] = {
// 				get: {
// 					operationId: `get${schema}s`,
// 					description: `List all items from the ${tag}`,
// 					tags: [tag],
// 					parameters: [
// 						{ $ref: '#/components/parameters/Fields' },
// 						{ $ref: '#/components/parameters/Limit' },
// 						{ $ref: '#/components/parameters/Meta' },
// 						{ $ref: '#/components/parameters/Offset' },
// 						{ $ref: '#/components/parameters/Single' },
// 						{ $ref: '#/components/parameters/Sort' },
// 						{ $ref: '#/components/parameters/Filter' },
// 						{ $ref: '#/components/parameters/q' },
// 					],
// 					responses: {
// 						'200': {
// 							description: 'Successful request',
// 							content: {
// 								'application/json': {
// 									schema: {
// 										type: 'object',
// 										properties: {
// 											data: {
// 												type: 'array',
// 												items: {
// 													$ref: objectRef,
// 												},
// 											},
// 										},
// 									},
// 								},
// 							},
// 						},
// 						'401': {
// 							$ref: '#/components/responses/UnauthorizedError',
// 						},
// 					},
// 				},
// 				post: {
// 					operationId: `create${schema}`,
// 					description: `Create a new item in the ${tag}`,
// 					tags: [tag],
// 					parameter: [{ $ref: '#/components/parameters/Meta' }],
// 					requestBody: objectSingle,
// 					responses: {
// 						'200': objectSingle,
// 						'401': {
// 							$ref: '#/components/responses/UnauthorizedError',
// 						},
// 					},
// 				},
// 			}),
// 				(paths[path + '/{id}'] = {
// 					parameters: [{ $ref: '#/components/parameters/Id' }],
// 					get: {
// 						operationId: `get${schema}`,
// 						description: `Get a singe item from the ${tag}`,
// 						tags: [tag],
// 						parameters: [
// 							{ $ref: '#/components/parameters/Fields' },
// 							{ $ref: '#/components/parameters/Meta' },
// 						],
// 						responses: {
// 							'200': objectSingle,
// 							'401': {
// 								$ref: '#/components/responses/UnauthorizedError',
// 							},
// 							'404': {
// 								$ref: '#/components/responses/NotFoundError',
// 							},
// 						},
// 					},
// 					patch: {
// 						operationId: `update${schema}`,
// 						description: `Update an item from the ${tag}`,
// 						tags: [tag],
// 						parameters: [
// 							{ $ref: '#/components/parameters/Fields' },
// 							{ $ref: '#/components/parameters/Meta' },
// 						],
// 						requestBody: objectSingle,
// 						responses: {
// 							'200': objectSingle,
// 							'401': {
// 								$ref: '#/components/responses/UnauthorizedError',
// 							},
// 							'404': {
// 								$ref: '#/components/responses/NotFoundError',
// 							},
// 						},
// 					},
// 					delete: {
// 						operationId: `delete${schema}`,
// 						description: `Delete an item from the ${tag}`,
// 						tags: [tag],
// 						responses: {
// 							'200': {
// 								description: 'Successful request',
// 							},
// 							'401': {
// 								$ref: '#/components/responses/UnauthorizedError',
// 							},
// 							'404': {
// 								$ref: '#/components/responses/NotFoundError',
// 							},
// 						},
// 					},
// 				});
// 		}

// 		return paths;
// 	}

// 	private generateSchemas(
// 		collections: Collection[],
// 		fields: Record<string, Field[]>,
// 		relations: RelationTree
// 	) {
// 		const schemas: Record<string, any> = {};

// 		for (const collection of collections) {
// 			const { schema, tag } = this.getNameFormats(collection.collection);

// 			if (fields === undefined) return;

// 			schemas[schema] = {
// 				type: 'object',
// 				'x-tag': tag,
// 				properties: {},
// 			};

// 			for (const field of fields[collection.collection]) {
// 				const fieldRelations =
// 					field.collection in relations && field.field in relations[field.collection]
// 						? relations[field.collection][field.field]
// 						: [];

// 				if (fieldRelations.length !== 0) {
// 					const relation = fieldRelations[0];
// 					const isM2O =
// 						relation.many_collection === field.collection &&
// 						relation.many_field === field.field;

// 					const relatedCollection = isM2O
// 						? relation.one_collection
// 						: relation.many_collection;
// 					if (!relatedCollection) continue;

// 					const relatedPrimaryField = fields[relatedCollection].find(
// 						(field) => field.schema?.is_primary_key
// 					);
// 					if (relatedPrimaryField?.type === undefined) continue;

// 					const relatedType = this.fieldTypes[relatedPrimaryField?.type];
// 					const { objectRef } = this.getNameFormats(relatedCollection);

// 					const type = isM2O
// 						? {
// 								oneOf: [
// 									{
// 										...relatedType,
// 										nullable: field.schema?.is_nullable === true,
// 									},
// 									{ $ref: objectRef },
// 								],
// 						  }
// 						: {
// 								type: 'array',
// 								items: { $ref: objectRef },
// 								nullable: field.schema?.is_nullable === true,
// 						  };

// 					schemas[schema].properties[field.field] = {
// 						...type,
// 						description: field.meta?.note || undefined,
// 					};
// 				} else {
// 					schemas[schema].properties[field.field] = {
// 						...this.fieldTypes[field.type],
// 						nullable: field.schema?.is_nullable === true,
// 						description: field.meta?.note || undefined,
// 					};
// 				}
// 			}
// 		}
// 		return schemas;
// 	}
// }
=======
import {
	AbstractServiceOptions,
	Accountability,
	Collection,
	Field,
	Permission,
	Relation,
	types,
} from '../types';
import { CollectionsService } from './collections';
import { FieldsService } from './fields';
import formatTitle from '@directus/format-title';
import { cloneDeep, mergeWith, property } from 'lodash';
import { RelationsService } from './relations';
import env from '../env';
import {
	OpenAPIObject,
	PathsObject,
	PathItemObject,
	OperationObject,
	TagObject,
	SchemaObject,
} from 'openapi3-ts';

// @ts-ignore
import { version } from '../../package.json';
import openapi from '@directus/specs';

import Knex, { StringTagSupport } from 'knex';
import database from '../database';

export class SpecificationService {
	accountability: Accountability | null;
	knex: Knex;

	fieldsService: FieldsService;
	collectionsService: CollectionsService;
	relationsService: RelationsService;

	oas: OASService;

	constructor(options?: AbstractServiceOptions) {
		this.accountability = options?.accountability || null;
		this.knex = options?.knex || database;

		this.fieldsService = new FieldsService(options);
		this.collectionsService = new CollectionsService(options);
		this.relationsService = new RelationsService(options);

		this.oas = new OASService(
			{ knex: this.knex, accountability: this.accountability },
			{
				fieldsService: this.fieldsService,
				collectionsService: this.collectionsService,
				relationsService: this.relationsService,
			}
		);
	}
}

interface SpecificationSubService {
	generate: () => Promise<any>;
}

class OASService implements SpecificationSubService {
	accountability: Accountability | null;
	knex: Knex;

	fieldsService: FieldsService;
	collectionsService: CollectionsService;
	relationsService: RelationsService;

	constructor(
		options: AbstractServiceOptions,
		{
			fieldsService,
			collectionsService,
			relationsService,
		}: {
			fieldsService: FieldsService;
			collectionsService: CollectionsService;
			relationsService: RelationsService;
		}
	) {
		this.accountability = options.accountability || null;
		this.knex = options?.knex || database;

		this.fieldsService = fieldsService;
		this.collectionsService = collectionsService;
		this.relationsService = relationsService;
	}

	async generate() {
		const collections = await this.collectionsService.readByQuery();
		const fields = await this.fieldsService.readAll();
		const relations = (await this.relationsService.readByQuery({})) as Relation[];
		const permissions: Permission[] = await this.knex
			.select('*')
			.from('directus_permissions')
			.where({ role: this.accountability?.role || null });

		const tags = await this.generateTags(collections, fields, relations);
		const paths = await this.generatePaths(collections, permissions, tags);
		const components = await this.generateComponents(collections, fields, relations, tags);

		const spec: OpenAPIObject = {
			openapi: '3.0.1',
			info: {
				title: 'Dynamic API Specification',
				description:
					'This is a dynamicly generated API specification for all endpoints existing on the current .',
				version: version,
			},
			servers: [
				{
					url: env.PUBLIC_URL,
					description: 'Your current Directus instance.',
				},
			],
			tags,
			paths,
			components,
		};

		return spec;
	}

	private async generateTags(
		collections: Collection[],
		fields: Field[],
		relations: Relation[]
	): Promise<OpenAPIObject['tags']> {
		const systemTags = cloneDeep(openapi.tags)!;

		const tags: OpenAPIObject['tags'] = [];

		// System tags that don't have an associated collection are always readable to the user
		for (const systemTag of systemTags) {
			if (!systemTag['x-collection']) {
				tags.push(systemTag);
			}
		}

		for (const collection of collections) {
			const isSystem = collection.collection.startsWith('directus_');

			// If the collection is one of the system collections, pull the tag from the static spec
			if (isSystem) {
				for (const tag of openapi.tags!) {
					if (tag['x-collection'] === collection.collection) {
						tags.push(tag);
						break;
					}
				}
			} else {
				tags.push({
					name: 'Items' + formatTitle(collection.collection).replace(/ /g, ''),
					description: collection.meta?.note || undefined,
					'x-collection': collection.collection,
				});
			}
		}

		// Filter out the generic Items information
		return tags.filter((tag) => tag.name !== 'Items');
	}

	private async generatePaths(
		collections: Collection[],
		permissions: Permission[],
		tags: OpenAPIObject['tags']
	): Promise<OpenAPIObject['paths']> {
		const paths: OpenAPIObject['paths'] = {};

		if (!tags) return paths;

		for (const tag of tags) {
			const isSystem =
				tag.hasOwnProperty('x-collection') === false ||
				tag['x-collection'].startsWith('directus_');

			if (isSystem) {
				for (const [path, pathItem] of Object.entries<PathItemObject>(openapi.paths)) {
					for (const [method, operation] of Object.entries<OperationObject>(pathItem)) {
						if (operation.tags?.includes(tag.name)) {
							if (!paths[path]) {
								paths[path] = {};
							}

							const hasPermission =
								this.accountability?.admin === true ||
								tag.hasOwnProperty('x-collection') === false ||
								!!permissions.find(
									(permission) =>
										permission.collection === tag['x-collection'] &&
										permission.action === this.getActionForMethod(method)
								);

							if (hasPermission) {
								paths[path][method] = operation;
							}
						}
					}
				}
			} else {
				const listBase = cloneDeep(openapi.paths['/items/{collection}']);
				const detailBase = cloneDeep(openapi.paths['/items/{collection}/{id}']);
				const collection = tag['x-collection'];

				for (const method of ['post', 'get', 'patch', 'delete']) {
					const hasPermission =
						this.accountability?.admin === true ||
						!!permissions.find(
							(permission) =>
								permission.collection === collection &&
								permission.action === this.getActionForMethod(method)
						);

					if (hasPermission) {
						if (!paths[`/items/${collection}`]) paths[`/items/${collection}`] = {};
						if (!paths[`/items/${collection}/{id}`])
							paths[`/items/${collection}/{id}`] = {};

						if (listBase[method]) {
							paths[`/items/${collection}`][method] = mergeWith(
								cloneDeep(listBase[method]),
								{
									description: listBase[method].description.replace(
										'item',
										collection + ' item'
									),
									tags: [tag.name],
									operationId: `${this.getActionForMethod(method)}${tag.name}`,
									requestBody: ['get', 'delete'].includes(method)
										? undefined
										: {
												content: {
													'application/json': {
														schema: {
															oneOf: [
																{
																	type: 'array',
																	items: {
																		$ref: `#/components/schema/${tag.name}`,
																	},
																},
																{
																	$ref: `#/components/schema/${tag.name}`,
																},
															],
														},
													},
												},
										  },
									responses: {
										'200': {
											content:
												method === 'delete'
													? undefined
													: {
															'application/json': {
																schema: {
																	properties: {
																		data: {
																			items: {
																				$ref: `#/components/schema/${tag.name}`,
																			},
																		},
																	},
																},
															},
													  },
										},
									},
								},
								(obj, src) => {
									if (Array.isArray(obj)) return obj.concat(src);
								}
							);
						}

						if (detailBase[method]) {
							paths[`/items/${collection}/{id}`][method] = mergeWith(
								cloneDeep(detailBase[method]),
								{
									description: detailBase[method].description.replace(
										'item',
										collection + ' item'
									),
									tags: [tag.name],
									operationId: `${this.getActionForMethod(method)}Single${
										tag.name
									}`,
									requestBody: ['get', 'delete'].includes(method)
										? undefined
										: {
												content: {
													'application/json': {
														schema: {
															$ref: `#/components/schema/${tag.name}`,
														},
													},
												},
										  },
									responses: {
										'200': {
											content:
												method === 'delete'
													? undefined
													: {
															'application/json': {
																schema: {
																	properties: {
																		data: {
																			items: {
																				$ref: `#/components/schema/${tag.name}`,
																			},
																		},
																	},
																},
															},
													  },
										},
									},
								},
								(obj, src) => {
									if (Array.isArray(obj)) return obj.concat(src);
								}
							);
						}
					}
				}
			}
		}

		return paths;
	}

	private async generateComponents(
		collections: Collection[],
		fields: Field[],
		relations: Relation[],
		tags: OpenAPIObject['tags']
	): Promise<OpenAPIObject['components']> {
		let components: OpenAPIObject['components'] = cloneDeep(openapi.components);

		if (!components) components = {};

		components.schemas = {};

		if (!tags) return;

		for (const collection of collections) {
			const tag = tags.find((tag) => tag['x-collection'] === collection.collection);

			if (!tag) continue;

			const isSystem = collection.collection.startsWith('directus_');

			const fieldsInCollection = fields.filter(
				(field) => field.collection === collection.collection
			);

			if (isSystem) {
				const schemaComponent: SchemaObject = cloneDeep(
					openapi.components!.schemas![tag.name]
				);

				schemaComponent.properties = {};

				for (const field of fieldsInCollection) {
					schemaComponent.properties[field.field] =
						(cloneDeep(
							(openapi.components!.schemas![tag.name] as SchemaObject).properties![
								field.field
							]
						) as SchemaObject) || this.generateField(field, relations, tags, fields);
				}

				components.schemas[tag.name] = schemaComponent;
			} else {
				const schemaComponent: SchemaObject = {
					type: 'object',
					properties: {},
					'x-collection': collection.collection,
				};

				for (const field of fieldsInCollection) {
					schemaComponent.properties![field.field] = this.generateField(
						field,
						relations,
						tags,
						fields
					);
				}

				components.schemas[tag.name] = schemaComponent;
			}
		}

		return components;
	}

	private getActionForMethod(method: string): 'create' | 'read' | 'update' | 'delete' {
		switch (method) {
			case 'post':
				return 'create';
			case 'patch':
				return 'update';
			case 'delete':
				return 'delete';
			case 'get':
			default:
				return 'read';
		}
	}

	private generateField(
		field: Field,
		relations: Relation[],
		tags: TagObject[],
		fields: Field[]
	): SchemaObject {
		let propertyObject: SchemaObject = {
			nullable: field.schema?.is_nullable,
			description: field.meta?.note || undefined,
		};

		const relation = relations.find(
			(relation) =>
				(relation.many_collection === field.collection &&
					relation.many_field === field.field) ||
				(relation.one_collection === field.collection && relation.one_field === field.field)
		);

		if (!relation) {
			propertyObject = {
				...propertyObject,
				...this.fieldTypes[field.type],
			};
		} else {
			const isM2O =
				relation.many_collection === field.collection &&
				relation.many_field === field.field;

			if (isM2O) {
				const relatedTag = tags.find(
					(tag) => tag['x-collection'] === relation.one_collection
				);
				const relatedPrimaryKeyField = fields.find(
					(field) =>
						field.collection === relation.one_collection && field.schema?.is_primary_key
				);

				if (!relatedTag || !relatedPrimaryKeyField) return propertyObject;

				propertyObject.oneOf = [
					{
						...this.fieldTypes[relatedPrimaryKeyField.type],
					},
					{
						$ref: `#/components/schemas/${relatedTag.name}`,
					},
				];
			} else {
				const relatedTag = tags.find(
					(tag) => tag['x-collection'] === relation.many_collection
				);
				const relatedPrimaryKeyField = fields.find(
					(field) =>
						field.collection === relation.many_collection &&
						field.schema?.is_primary_key
				);

				if (!relatedTag || !relatedPrimaryKeyField) return propertyObject;

				propertyObject.type = 'array';
				propertyObject.items = {
					oneOf: [
						{
							...this.fieldTypes[relatedPrimaryKeyField.type],
						},
						{
							$ref: `#/components/schemas/${relatedTag.name}`,
						},
					],
				};
			}
		}

		return propertyObject;
	}

	private fieldTypes: Record<
		typeof types[number],
		{
			type:
				| 'string'
				| 'number'
				| 'boolean'
				| 'object'
				| 'array'
				| 'integer'
				| 'null'
				| undefined;
			format?: string;
			items?: any;
		}
	> = {
		bigInteger: {
			type: 'integer',
			format: 'int64',
		},
		boolean: {
			type: 'boolean',
		},
		date: {
			type: 'string',
			format: 'date',
		},
		dateTime: {
			type: 'string',
			format: 'date-time',
		},
		decimal: {
			type: 'number',
		},
		float: {
			type: 'number',
			format: 'float',
		},
		integer: {
			type: 'integer',
		},
		json: {
			type: 'array',
			items: {
				type: 'string',
			},
		},
		string: {
			type: 'string',
		},
		text: {
			type: 'string',
		},
		time: {
			type: 'string',
			format: 'time',
		},
		timestamp: {
			type: 'string',
			format: 'timestamp',
		},
		binary: {
			type: 'string',
			format: 'binary',
		},
		uuid: {
			type: 'string',
			format: 'uuid',
		},
		csv: {
			type: 'array',
			items: {
				type: 'string',
			},
		},
	};
}
>>>>>>> 90ae4caf
<|MERGE_RESOLUTION|>--- conflicted
+++ resolved
@@ -1,454 +1,3 @@
-<<<<<<< HEAD
-// import {
-// 	AbstractServiceOptions,
-// 	Accountability,
-// 	Collection,
-// 	Field,
-// 	Relation,
-// 	types,
-// } from '../types';
-// import { CollectionsService } from './collections';
-// import { FieldsService } from './fields';
-// import formatTitle from '@directus/format-title';
-// import { cloneDeep, mergeWith } from 'lodash';
-// import { RelationsService } from './relations';
-// import env from '../env';
-
-// // @ts-ignore
-// import { version } from '../../package.json';
-
-// // @ts-ignore
-// import openapi from '@directus/specs';
-
-// type RelationTree = Record<string, Record<string, Relation[]>>;
-
-// export class SpecificationService {
-// 	accountability: Accountability | null;
-
-// 	fieldsService: FieldsService;
-// 	collectionsService: CollectionsService;
-// 	relationsService: RelationsService;
-
-// 	oas: OASService;
-
-// 	constructor(options?: AbstractServiceOptions) {
-// 		this.accountability = options?.accountability || null;
-
-// 		this.fieldsService = new FieldsService(options);
-// 		this.collectionsService = new CollectionsService(options);
-// 		this.relationsService = new RelationsService(options);
-
-// 		this.oas = new OASService({
-// 			fieldsService: this.fieldsService,
-// 			collectionsService: this.collectionsService,
-// 			relationsService: this.relationsService,
-// 		});
-// 	}
-// }
-
-// interface SpecificationSubService {
-// 	generate: () => Promise<any>;
-// }
-
-// class OASService implements SpecificationSubService {
-// 	fieldsService: FieldsService;
-// 	collectionsService: CollectionsService;
-// 	relationsService: RelationsService;
-
-// 	constructor({
-// 		fieldsService,
-// 		collectionsService,
-// 		relationsService,
-// 	}: {
-// 		fieldsService: FieldsService;
-// 		collectionsService: CollectionsService;
-// 		relationsService: RelationsService;
-// 	}) {
-// 		this.fieldsService = fieldsService;
-// 		this.collectionsService = collectionsService;
-// 		this.relationsService = relationsService;
-// 	}
-
-// 	private collectionsDenyList = [
-// 		'directus_collections',
-// 		'directus_fields',
-// 		'directus_migrations',
-// 		'directus_sessions',
-// 	];
-
-// 	private fieldTypes: Record<
-// 		typeof types[number],
-// 		{ type: string; format?: string; items?: any }
-// 	> = {
-// 		bigInteger: {
-// 			type: 'integer',
-// 			format: 'int64',
-// 		},
-// 		boolean: {
-// 			type: 'boolean',
-// 		},
-// 		date: {
-// 			type: 'string',
-// 			format: 'date',
-// 		},
-// 		dateTime: {
-// 			type: 'string',
-// 			format: 'date-time',
-// 		},
-// 		decimal: {
-// 			type: 'number',
-// 		},
-// 		float: {
-// 			type: 'number',
-// 			format: 'float',
-// 		},
-// 		integer: {
-// 			type: 'integer',
-// 		},
-// 		json: {
-// 			type: 'array',
-// 			items: {
-// 				type: 'string',
-// 			},
-// 		},
-// 		string: {
-// 			type: 'string',
-// 		},
-// 		text: {
-// 			type: 'string',
-// 		},
-// 		time: {
-// 			type: 'string',
-// 			format: 'time',
-// 		},
-// 		timestamp: {
-// 			type: 'string',
-// 			format: 'timestamp',
-// 		},
-// 		binary: {
-// 			type: 'string',
-// 			format: 'binary',
-// 		},
-// 		uuid: {
-// 			type: 'string',
-// 			format: 'uuid',
-// 		},
-// 		csv: {
-// 			type: 'array',
-// 			items: {
-// 				type: 'string',
-// 			},
-// 		},
-// 	};
-
-// 	async generate() {
-// 		const collections = await this.collectionsService.readByQuery();
-
-// 		const userCollections = collections.filter(
-// 			(collection) =>
-// 				collection.collection.startsWith('directus_') === false ||
-// 				this.collectionsDenyList.includes(collection.collection) === false
-// 		);
-
-// 		const allFields = await this.fieldsService.readAll();
-
-// 		const fields: Record<string, Field[]> = {};
-
-// 		for (const field of allFields) {
-// 			if (
-// 				field.collection.startsWith('directus_') === false ||
-// 				this.collectionsDenyList.includes(field.collection) === false
-// 			) {
-// 				if (field.collection in fields) {
-// 					fields[field.collection].push(field);
-// 				} else {
-// 					fields[field.collection] = [field];
-// 				}
-// 			}
-// 		}
-
-// 		const relationsResult = await this.relationsService.readByQuery({});
-// 		if (relationsResult === null) return {};
-
-// 		const relations = Array.isArray(relationsResult) ? relationsResult : [relationsResult];
-
-// 		const relationsTree: RelationTree = {};
-
-// 		for (const relation of relations as Relation[]) {
-// 			if (relation.many_collection in relationsTree === false)
-// 				relationsTree[relation.many_collection] = {};
-// 			if (relation.one_collection in relationsTree === false)
-// 				relationsTree[relation.one_collection] = {};
-
-// 			if (relation.many_field in relationsTree[relation.many_collection] === false)
-// 				relationsTree[relation.many_collection][relation.many_field] = [];
-// 			if (relation.one_field in relationsTree[relation.one_collection] === false)
-// 				relationsTree[relation.one_collection][relation.one_field] = [];
-
-// 			relationsTree[relation.many_collection][relation.many_field].push(relation);
-// 			relationsTree[relation.one_collection][relation.one_field].push(relation);
-// 		}
-
-// 		const dynOpenapi = {
-// 			openapi: '3.0.1',
-// 			info: {
-// 				title: 'Dynamic Api Specification',
-// 				description:
-// 					'This is a dynamicly generated api specification for all endpoints existing on the api.',
-// 				version: version,
-// 			},
-// 			servers: [
-// 				{
-// 					url: env.PUBLIC_URL,
-// 					description: 'Your current api server.',
-// 				},
-// 			],
-// 			tags: this.generateTags(userCollections),
-// 			paths: this.generatePaths(userCollections),
-// 			components: {
-// 				schemas: this.generateSchemas(userCollections, fields, relationsTree),
-// 			},
-// 		};
-
-// 		return mergeWith(cloneDeep(openapi), cloneDeep(dynOpenapi), (obj, src) => {
-// 			if (Array.isArray(obj)) return obj.concat(src);
-// 		});
-// 	}
-
-// 	private getNameFormats(collection: string) {
-// 		const isInternal = collection.startsWith('directus_');
-// 		const schema = formatTitle(
-// 			isInternal ? collection.replace('directus_', '').replace(/s$/, '') : collection + 'Item'
-// 		).replace(/ /g, '');
-// 		const tag = formatTitle(
-// 			isInternal ? collection.replace('directus_', '') : collection + ' Collection'
-// 		);
-// 		const path = isInternal ? collection : '/items/' + collection;
-// 		const objectRef = `#/components/schemas/${schema}`;
-
-// 		return { schema, tag, path, objectRef };
-// 	}
-
-// 	private generateTags(collections: Collection[]) {
-// 		const tags: { name: string; description?: string }[] = [];
-
-// 		for (const collection of collections) {
-// 			if (collection.collection.startsWith('directus_')) continue;
-// 			const { tag } = this.getNameFormats(collection.collection);
-// 			tags.push({ name: tag, description: collection.meta?.note || undefined });
-// 		}
-
-// 		return tags;
-// 	}
-
-// 	private generatePaths(collections: Collection[]) {
-// 		const paths: Record<string, object> = {};
-
-// 		for (const collection of collections) {
-// 			if (collection.collection.startsWith('directus_')) continue;
-
-// 			const { tag, schema, objectRef, path } = this.getNameFormats(collection.collection);
-
-// 			const objectSingle = {
-// 				content: {
-// 					'application/json': {
-// 						schema: {
-// 							$ref: objectRef,
-// 						},
-// 					},
-// 				},
-// 			};
-
-// 			(paths[path] = {
-// 				get: {
-// 					operationId: `get${schema}s`,
-// 					description: `List all items from the ${tag}`,
-// 					tags: [tag],
-// 					parameters: [
-// 						{ $ref: '#/components/parameters/Fields' },
-// 						{ $ref: '#/components/parameters/Limit' },
-// 						{ $ref: '#/components/parameters/Meta' },
-// 						{ $ref: '#/components/parameters/Offset' },
-// 						{ $ref: '#/components/parameters/Single' },
-// 						{ $ref: '#/components/parameters/Sort' },
-// 						{ $ref: '#/components/parameters/Filter' },
-// 						{ $ref: '#/components/parameters/q' },
-// 					],
-// 					responses: {
-// 						'200': {
-// 							description: 'Successful request',
-// 							content: {
-// 								'application/json': {
-// 									schema: {
-// 										type: 'object',
-// 										properties: {
-// 											data: {
-// 												type: 'array',
-// 												items: {
-// 													$ref: objectRef,
-// 												},
-// 											},
-// 										},
-// 									},
-// 								},
-// 							},
-// 						},
-// 						'401': {
-// 							$ref: '#/components/responses/UnauthorizedError',
-// 						},
-// 					},
-// 				},
-// 				post: {
-// 					operationId: `create${schema}`,
-// 					description: `Create a new item in the ${tag}`,
-// 					tags: [tag],
-// 					parameter: [{ $ref: '#/components/parameters/Meta' }],
-// 					requestBody: objectSingle,
-// 					responses: {
-// 						'200': objectSingle,
-// 						'401': {
-// 							$ref: '#/components/responses/UnauthorizedError',
-// 						},
-// 					},
-// 				},
-// 			}),
-// 				(paths[path + '/{id}'] = {
-// 					parameters: [{ $ref: '#/components/parameters/Id' }],
-// 					get: {
-// 						operationId: `get${schema}`,
-// 						description: `Get a singe item from the ${tag}`,
-// 						tags: [tag],
-// 						parameters: [
-// 							{ $ref: '#/components/parameters/Fields' },
-// 							{ $ref: '#/components/parameters/Meta' },
-// 						],
-// 						responses: {
-// 							'200': objectSingle,
-// 							'401': {
-// 								$ref: '#/components/responses/UnauthorizedError',
-// 							},
-// 							'404': {
-// 								$ref: '#/components/responses/NotFoundError',
-// 							},
-// 						},
-// 					},
-// 					patch: {
-// 						operationId: `update${schema}`,
-// 						description: `Update an item from the ${tag}`,
-// 						tags: [tag],
-// 						parameters: [
-// 							{ $ref: '#/components/parameters/Fields' },
-// 							{ $ref: '#/components/parameters/Meta' },
-// 						],
-// 						requestBody: objectSingle,
-// 						responses: {
-// 							'200': objectSingle,
-// 							'401': {
-// 								$ref: '#/components/responses/UnauthorizedError',
-// 							},
-// 							'404': {
-// 								$ref: '#/components/responses/NotFoundError',
-// 							},
-// 						},
-// 					},
-// 					delete: {
-// 						operationId: `delete${schema}`,
-// 						description: `Delete an item from the ${tag}`,
-// 						tags: [tag],
-// 						responses: {
-// 							'200': {
-// 								description: 'Successful request',
-// 							},
-// 							'401': {
-// 								$ref: '#/components/responses/UnauthorizedError',
-// 							},
-// 							'404': {
-// 								$ref: '#/components/responses/NotFoundError',
-// 							},
-// 						},
-// 					},
-// 				});
-// 		}
-
-// 		return paths;
-// 	}
-
-// 	private generateSchemas(
-// 		collections: Collection[],
-// 		fields: Record<string, Field[]>,
-// 		relations: RelationTree
-// 	) {
-// 		const schemas: Record<string, any> = {};
-
-// 		for (const collection of collections) {
-// 			const { schema, tag } = this.getNameFormats(collection.collection);
-
-// 			if (fields === undefined) return;
-
-// 			schemas[schema] = {
-// 				type: 'object',
-// 				'x-tag': tag,
-// 				properties: {},
-// 			};
-
-// 			for (const field of fields[collection.collection]) {
-// 				const fieldRelations =
-// 					field.collection in relations && field.field in relations[field.collection]
-// 						? relations[field.collection][field.field]
-// 						: [];
-
-// 				if (fieldRelations.length !== 0) {
-// 					const relation = fieldRelations[0];
-// 					const isM2O =
-// 						relation.many_collection === field.collection &&
-// 						relation.many_field === field.field;
-
-// 					const relatedCollection = isM2O
-// 						? relation.one_collection
-// 						: relation.many_collection;
-// 					if (!relatedCollection) continue;
-
-// 					const relatedPrimaryField = fields[relatedCollection].find(
-// 						(field) => field.schema?.is_primary_key
-// 					);
-// 					if (relatedPrimaryField?.type === undefined) continue;
-
-// 					const relatedType = this.fieldTypes[relatedPrimaryField?.type];
-// 					const { objectRef } = this.getNameFormats(relatedCollection);
-
-// 					const type = isM2O
-// 						? {
-// 								oneOf: [
-// 									{
-// 										...relatedType,
-// 										nullable: field.schema?.is_nullable === true,
-// 									},
-// 									{ $ref: objectRef },
-// 								],
-// 						  }
-// 						: {
-// 								type: 'array',
-// 								items: { $ref: objectRef },
-// 								nullable: field.schema?.is_nullable === true,
-// 						  };
-
-// 					schemas[schema].properties[field.field] = {
-// 						...type,
-// 						description: field.meta?.note || undefined,
-// 					};
-// 				} else {
-// 					schemas[schema].properties[field.field] = {
-// 						...this.fieldTypes[field.type],
-// 						nullable: field.schema?.is_nullable === true,
-// 						description: field.meta?.note || undefined,
-// 					};
-// 				}
-// 			}
-// 		}
-// 		return schemas;
-// 	}
-// }
-=======
 import {
 	AbstractServiceOptions,
 	Accountability,
@@ -461,12 +10,11 @@
 import { CollectionsService } from './collections';
 import { FieldsService } from './fields';
 import formatTitle from '@directus/format-title';
-import { cloneDeep, mergeWith, property } from 'lodash';
+import { cloneDeep, mergeWith } from 'lodash';
 import { RelationsService } from './relations';
 import env from '../env';
 import {
 	OpenAPIObject,
-	PathsObject,
 	PathItemObject,
 	OperationObject,
 	TagObject,
@@ -477,8 +25,9 @@
 import { version } from '../../package.json';
 import openapi from '@directus/specs';
 
-import Knex, { StringTagSupport } from 'knex';
+import Knex from 'knex';
 import database from '../database';
+import { getRelationType } from '../utils/get-relation-type';
 
 export class SpecificationService {
 	accountability: Accountability | null;
@@ -550,8 +99,8 @@
 			.from('directus_permissions')
 			.where({ role: this.accountability?.role || null });
 
-		const tags = await this.generateTags(collections, fields, relations);
-		const paths = await this.generatePaths(collections, permissions, tags);
+		const tags = await this.generateTags(collections);
+		const paths = await this.generatePaths(permissions, tags);
 		const components = await this.generateComponents(collections, fields, relations, tags);
 
 		const spec: OpenAPIObject = {
@@ -576,11 +125,7 @@
 		return spec;
 	}
 
-	private async generateTags(
-		collections: Collection[],
-		fields: Field[],
-		relations: Relation[]
-	): Promise<OpenAPIObject['tags']> {
+	private async generateTags(collections: Collection[]): Promise<OpenAPIObject['tags']> {
 		const systemTags = cloneDeep(openapi.tags)!;
 
 		const tags: OpenAPIObject['tags'] = [];
@@ -617,7 +162,6 @@
 	}
 
 	private async generatePaths(
-		collections: Collection[],
 		permissions: Permission[],
 		tags: OpenAPIObject['tags']
 	): Promise<OpenAPIObject['paths']> {
@@ -890,11 +434,13 @@
 				...this.fieldTypes[field.type],
 			};
 		} else {
-			const isM2O =
-				relation.many_collection === field.collection &&
-				relation.many_field === field.field;
-
-			if (isM2O) {
+			const relationType = getRelationType({
+				relation,
+				field: field.field,
+				collection: field.collection,
+			});
+
+			if (relationType === 'm2o') {
 				const relatedTag = tags.find(
 					(tag) => tag['x-collection'] === relation.one_collection
 				);
@@ -913,7 +459,7 @@
 						$ref: `#/components/schemas/${relatedTag.name}`,
 					},
 				];
-			} else {
+			} else if (relationType === 'o2m') {
 				const relatedTag = tags.find(
 					(tag) => tag['x-collection'] === relation.many_collection
 				);
@@ -934,6 +480,22 @@
 						{
 							$ref: `#/components/schemas/${relatedTag.name}`,
 						},
+					],
+				};
+			} else if (relationType === 'm2a') {
+				const relatedTags = tags.filter((tag) =>
+					relation.one_allowed_collections!.includes(tag['x-collection'])
+				);
+
+				propertyObject.type = 'array';
+				propertyObject.items = {
+					oneOf: [
+						{
+							type: 'string',
+						},
+						relatedTags.map((tag) => ({
+							$ref: `#/components/schemas/${tag.name}`,
+						})),
 					],
 				};
 			}
@@ -1018,5 +580,4 @@
 			},
 		},
 	};
-}
->>>>>>> 90ae4caf
+}