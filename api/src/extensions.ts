import express, { Router } from 'express';
import path from 'path';
import {
<<<<<<< HEAD
	ApiExtension,
	AppExtensionType,
	Extension,
	ExtensionType,
	HybridExtension,
	OperationApiConfig,
=======
	ActionHandler,
	AppExtensionType,
	EndpointConfig,
	Extension,
	ExtensionType,
	FilterHandler,
	HookConfig,
	InitHandler,
	ScheduleHandler,
>>>>>>> 889668f9
} from '@directus/shared/types';
import {
	ensureExtensionDirs,
	generateExtensionsEntry,
	getLocalExtensions,
	getPackageExtensions,
	resolvePackage,
} from '@directus/shared/utils/node';
import {
	API_EXTENSION_PACKAGE_TYPES,
	API_EXTENSION_TYPES,
	APP_EXTENSION_TYPES,
	APP_SHARED_DEPS,
	EXTENSION_PACKAGE_TYPES,
	EXTENSION_TYPES,
	HYBRID_EXTENSION_TYPES,
	PACK_EXTENSION_TYPE,
} from '@directus/shared/constants';
import getDatabase from './database';
import emitter, { Emitter } from './emitter';
import env from './env';
import * as exceptions from './exceptions';
import * as sharedExceptions from '@directus/shared/exceptions';
import logger from './logger';
<<<<<<< HEAD
import {
	HookConfig,
	EndpointConfig,
	FilterHandler,
	ActionHandler,
	InitHandler,
	ScheduleHandler,
	EventHandler,
} from './types';
=======
>>>>>>> 889668f9
import fse from 'fs-extra';
import { getSchema } from './utils/get-schema';

import * as services from './services';
import { schedule, validate } from 'node-cron';
import { rollup } from 'rollup';
// @TODO Remove this once a new version of @rollup/plugin-virtual has been released
// @ts-expect-error
import virtual from '@rollup/plugin-virtual';
import alias from '@rollup/plugin-alias';
import { Url } from './utils/url';
import getModuleDefault from './utils/get-module-default';
import { clone, escapeRegExp } from 'lodash';
import chokidar, { FSWatcher } from 'chokidar';
import { isExtensionObject, isHybridExtension, pluralize } from '@directus/shared/utils';
import { getFlowManager } from './flows';
import globby from 'globby';

let extensionManager: ExtensionManager | undefined;

export function getExtensionManager(): ExtensionManager {
	if (extensionManager) {
		return extensionManager;
	}

	extensionManager = new ExtensionManager();

	return extensionManager;
}

type AppExtensions = Partial<Record<AppExtensionType, string>>;
type ApiExtensions = {
	hooks: { path: string; events: EventHandler[] }[];
	endpoints: { path: string }[];
	operations: { path: string }[];
};

type Options = {
	schedule: boolean;
	watch: boolean;
};

const defaultOptions: Options = {
	schedule: true,
	watch: env.EXTENSIONS_AUTO_RELOAD && env.NODE_ENV !== 'development',
};

class ExtensionManager {
	private isLoaded = false;
	private options: Options;

	private extensions: Extension[] = [];

	private appExtensions: AppExtensions = {};
	private apiExtensions: ApiExtensions = { hooks: [], endpoints: [], operations: [] };

	private apiEmitter: Emitter;
	private endpointRouter: Router;

	private watcher: FSWatcher | null = null;

	constructor() {
		this.options = defaultOptions;

		this.apiEmitter = new Emitter();
		this.endpointRouter = Router();
	}

	public async initialize(options: Partial<Options> = {}): Promise<void> {
		this.options = {
			...defaultOptions,
			...options,
		};

		this.initializeWatcher();

		if (!this.isLoaded) {
			await this.load();

			this.updateWatchedExtensions(this.extensions);

			const loadedExtensions = this.getExtensionsList();
			if (loadedExtensions.length > 0) {
				logger.info(`Loaded extensions: ${loadedExtensions.join(', ')}`);
			}
		}
	}

	public async reload(): Promise<void> {
		if (this.isLoaded) {
			logger.info('Reloading extensions');

			const prevExtensions = clone(this.extensions);

			await this.unload();
			await this.load();

			const added = this.extensions.filter(
				(extension) => !prevExtensions.some((prevExtension) => extension.path === prevExtension.path)
			);
			const removed = prevExtensions.filter(
				(prevExtension) => !this.extensions.some((extension) => prevExtension.path === extension.path)
			);

			this.updateWatchedExtensions(added, removed);

			const addedExtensions = added.map((extension) => extension.name);
			const removedExtensions = removed.map((extension) => extension.name);
			if (addedExtensions.length > 0) {
				logger.info(`Added extensions: ${addedExtensions.join(', ')}`);
			}
			if (removedExtensions.length > 0) {
				logger.info(`Removed extensions: ${removedExtensions.join(', ')}`);
			}
		} else {
			logger.warn('Extensions have to be loaded before they can be reloaded');
		}
	}

	public getExtensionsList(type?: ExtensionType): string[] {
		if (type === undefined) {
			return this.extensions.map((extension) => extension.name);
		} else {
			return this.extensions.filter((extension) => extension.type === type).map((extension) => extension.name);
		}
	}

	public getAppExtensions(type: AppExtensionType): string | undefined {
		return this.appExtensions[type];
	}

	public getEndpointRouter(): Router {
		return this.endpointRouter;
	}

	private async load(): Promise<void> {
		try {
			await ensureExtensionDirs(env.EXTENSIONS_PATH, env.SERVE_APP ? EXTENSION_TYPES : API_EXTENSION_TYPES);

			this.extensions = await this.getExtensions();
		} catch (err: any) {
			logger.warn(`Couldn't load extensions`);
			logger.warn(err);
		}

		this.registerHooks();
		this.registerEndpoints();
		await this.registerOperations();

		if (env.SERVE_APP) {
			this.appExtensions = await this.generateExtensionBundles();
		}

		this.isLoaded = true;
	}

	private async unload(): Promise<void> {
		this.unregisterHooks();
		this.unregisterEndpoints();
		this.unregisterOperations();

		this.apiEmitter.offAll();

		if (env.SERVE_APP) {
			this.appExtensions = {};
		}

		this.isLoaded = false;
	}

	private initializeWatcher(): void {
		if (this.options.watch && !this.watcher) {
			logger.info('Watching extensions for changes...');

			const localExtensionPaths = (env.SERVE_APP ? EXTENSION_TYPES : API_EXTENSION_TYPES).flatMap((type) => {
				const typeDir = path.posix.join(
					path.relative('.', env.EXTENSIONS_PATH).split(path.sep).join(path.posix.sep),
					pluralize(type)
				);

				return isHybridExtension(type)
					? [path.posix.join(typeDir, '*', 'app.js'), path.posix.join(typeDir, '*', 'api.js')]
					: path.posix.join(typeDir, '*', 'index.js');
			});

			this.watcher = chokidar.watch([path.resolve('package.json'), ...localExtensionPaths], {
				ignoreInitial: true,
			});

			this.watcher
				.on('add', () => this.reload())
				.on('change', () => this.reload())
				.on('unlink', () => this.reload());
		}
	}

	private updateWatchedExtensions(added: Extension[], removed: Extension[] = []): void {
		if (this.watcher) {
			const toPackageExtensionPaths = (extensions: Extension[]) =>
				extensions
					.filter((extension) => !extension.local)
					.flatMap((extension) =>
						extension.type === PACK_EXTENSION_TYPE
							? path.resolve(extension.path, 'package.json')
							: isExtensionObject(extension, HYBRID_EXTENSION_TYPES)
							? [
									path.resolve(extension.path, extension.entrypoint.app),
									path.resolve(extension.path, extension.entrypoint.api),
							  ]
							: path.resolve(extension.path, extension.entrypoint)
					);

			const addedPackageExtensionPaths = toPackageExtensionPaths(added);
			const removedPackageExtensionPaths = toPackageExtensionPaths(removed);

			this.watcher.add(addedPackageExtensionPaths);
			this.watcher.unwatch(removedPackageExtensionPaths);
		}
	}

	private async getExtensions(): Promise<Extension[]> {
		const packageExtensions = await getPackageExtensions(
			'.',
			env.SERVE_APP ? EXTENSION_PACKAGE_TYPES : API_EXTENSION_PACKAGE_TYPES
		);
		const localExtensions = await getLocalExtensions(
			env.EXTENSIONS_PATH,
			env.SERVE_APP ? EXTENSION_TYPES : API_EXTENSION_TYPES
		);

		return [...packageExtensions, ...localExtensions];
	}

	private async generateExtensionBundles() {
		const sharedDepsMapping = await this.getSharedDepsMapping(APP_SHARED_DEPS);
		const internalImports = Object.entries(sharedDepsMapping).map(([name, path]) => ({
			find: name,
			replacement: path,
		}));

		const bundles: Partial<Record<AppExtensionType, string>> = {};

		for (const extensionType of APP_EXTENSION_TYPES) {
			const entry = generateExtensionsEntry(extensionType, this.extensions);

			try {
				const bundle = await rollup({
					input: 'entry',
					external: Object.values(sharedDepsMapping),
					makeAbsoluteExternalsRelative: false,
					plugins: [virtual({ entry }), alias({ entries: internalImports })],
				});
				const { output } = await bundle.generate({ format: 'es', compact: true });

				bundles[extensionType] = output[0].code;

				await bundle.close();
			} catch (error: any) {
				logger.warn(`Couldn't bundle App extensions`);
				logger.warn(error);
			}
		}

		return bundles;
	}

	private async getSharedDepsMapping(deps: string[]) {
		const appDir = await fse.readdir(path.join(resolvePackage('@directus/app'), 'dist', 'assets'));

		const depsMapping: Record<string, string> = {};
		for (const dep of deps) {
			const depRegex = new RegExp(`${escapeRegExp(dep.replace(/\//g, '_'))}\\.[0-9a-f]{8}\\.entry\\.js`);
			const depName = appDir.find((file) => depRegex.test(file));

			if (depName) {
				const depUrl = new Url(env.PUBLIC_URL).addPath('admin', 'assets', depName);

				depsMapping[dep] = depUrl.toString({ rootRelative: true });
			} else {
				logger.warn(`Couldn't find shared extension dependency "${dep}"`);
			}
		}

		return depsMapping;
	}

	private registerHooks(): void {
		const hooks = this.extensions.filter((extension): extension is ApiExtension => extension.type === 'hook');

		for (const hook of hooks) {
			try {
				const hookPath = path.resolve(hook.path, hook.entrypoint);
				const hookInstance: HookConfig | { default: HookConfig } = require(hookPath);

				const config = getModuleDefault(hookInstance);

				this.registerHook(config, hookPath);
			} catch (error: any) {
				logger.warn(`Couldn't register hook "${hook.name}"`);
				logger.warn(error);
			}
		}
	}

	private registerEndpoints(): void {
		const endpoints = this.extensions.filter((extension): extension is ApiExtension => extension.type === 'endpoint');

		for (const endpoint of endpoints) {
			try {
				const endpointPath = path.resolve(endpoint.path, endpoint.entrypoint);
				const endpointInstance: EndpointConfig | { default: EndpointConfig } = require(endpointPath);

				const config = getModuleDefault(endpointInstance);

				this.registerEndpoint(config, endpointPath, this.endpointRouter);
			} catch (error: any) {
				logger.warn(`Couldn't register endpoint "${endpoint.name}"`);
				logger.warn(error);
			}
		}
	}

	private async registerOperations(): Promise<void> {
		const internalPaths = await globby(
			path.posix.join(path.relative('.', __dirname).split(path.sep).join(path.posix.sep), 'operations/*/index.(js|ts)')
		);

		const internalOperations = internalPaths.map((internalPath) => {
			const dirs = internalPath.split(path.sep);

			return {
				name: dirs[dirs.length - 2],
				path: dirs.slice(0, -1).join(path.sep),
				entrypoint: { api: dirs[dirs.length - 1] },
			};
		});

		const operations = this.extensions.filter(
			(extension): extension is HybridExtension => extension.type === 'operation'
		);

		for (const operation of [...internalOperations, ...operations]) {
			try {
				const operationPath = path.resolve(operation.path, operation.entrypoint.api);
				const operationInstance: OperationApiConfig | { default: OperationApiConfig } = require(operationPath);

				const config = getModuleDefault(operationInstance);

				this.registerOperation(config, operationPath);
			} catch (error: any) {
				logger.warn(`Couldn't register operation "${operation.name}"`);
				logger.warn(error);
			}
		}
	}

	private registerHook(register: HookConfig, path: string) {
		const hookHandler: { path: string; events: EventHandler[] } = {
			path,
			events: [],
		};

		const registerFunctions = {
			filter: (event: string, handler: FilterHandler) => {
				emitter.onFilter(event, handler);

				hookHandler.events.push({
					type: 'filter',
					name: event,
					handler,
				});
			},
			action: (event: string, handler: ActionHandler) => {
				emitter.onAction(event, handler);

				hookHandler.events.push({
					type: 'action',
					name: event,
					handler,
				});
			},
			init: (event: string, handler: InitHandler) => {
				emitter.onInit(event, handler);

				hookHandler.events.push({
					type: 'init',
					name: event,
					handler,
				});
			},
			schedule: (cron: string, handler: ScheduleHandler) => {
				if (validate(cron)) {
					const task = schedule(cron, async () => {
						if (this.options.schedule) {
							try {
								await handler();
							} catch (error: any) {
								logger.error(error);
							}
						}
					});

					hookHandler.events.push({
						type: 'schedule',
						task,
					});
				} else {
					logger.warn(`Couldn't register cron hook. Provided cron is invalid: ${cron}`);
				}
			},
		};

		register(registerFunctions, {
			services,
			exceptions: { ...exceptions, ...sharedExceptions },
			env,
			database: getDatabase(),
			emitter: this.apiEmitter,
			logger,
			getSchema,
		});

		this.apiExtensions.hooks.push(hookHandler);
	}

	private registerEndpoint(config: EndpointConfig, path: string, router: Router) {
		const register = typeof config === 'function' ? config : config.handler;
		const routeName = typeof config === 'function' ? config.name : config.id;

		const scopedRouter = express.Router();
		router.use(`/${routeName}`, scopedRouter);

		register(scopedRouter, {
			services,
			exceptions: { ...exceptions, ...sharedExceptions },
			env,
			database: getDatabase(),
			emitter: this.apiEmitter,
			logger,
			getSchema,
		});

		this.apiExtensions.endpoints.push({
			path,
		});
	}

	private registerOperation(config: OperationApiConfig, path: string) {
		const flowManager = getFlowManager();

		flowManager.addOperation(config.id, config.handler);

		this.apiExtensions.operations.push({
			path,
		});
	}

	private unregisterHooks(): void {
		for (const hook of this.apiExtensions.hooks) {
			for (const event of hook.events) {
				switch (event.type) {
					case 'filter':
						emitter.offFilter(event.name, event.handler);
						break;
					case 'action':
						emitter.offAction(event.name, event.handler);
						break;
					case 'init':
						emitter.offInit(event.name, event.handler);
						break;
					case 'schedule':
						event.task.stop();
						break;
				}
			}

			delete require.cache[require.resolve(hook.path)];
		}

		this.apiExtensions.hooks = [];
	}

	private unregisterEndpoints(): void {
		for (const endpoint of this.apiExtensions.endpoints) {
			delete require.cache[require.resolve(endpoint.path)];
		}

		this.endpointRouter.stack = [];

		this.apiExtensions.endpoints = [];
	}

	private unregisterOperations(): void {
		for (const operation of this.apiExtensions.operations) {
			delete require.cache[require.resolve(operation.path)];
		}

		const flowManager = getFlowManager();

		flowManager.clearOperations();

		this.apiExtensions.operations = [];
	}
}<|MERGE_RESOLUTION|>--- conflicted
+++ resolved
@@ -1,24 +1,18 @@
 import express, { Router } from 'express';
 import path from 'path';
 import {
-<<<<<<< HEAD
+	ActionHandler,
 	ApiExtension,
-	AppExtensionType,
-	Extension,
-	ExtensionType,
-	HybridExtension,
-	OperationApiConfig,
-=======
-	ActionHandler,
 	AppExtensionType,
 	EndpointConfig,
 	Extension,
 	ExtensionType,
 	FilterHandler,
 	HookConfig,
+	HybridExtension,
 	InitHandler,
+	OperationApiConfig,
 	ScheduleHandler,
->>>>>>> 889668f9
 } from '@directus/shared/types';
 import {
 	ensureExtensionDirs,
@@ -43,18 +37,6 @@
 import * as exceptions from './exceptions';
 import * as sharedExceptions from '@directus/shared/exceptions';
 import logger from './logger';
-<<<<<<< HEAD
-import {
-	HookConfig,
-	EndpointConfig,
-	FilterHandler,
-	ActionHandler,
-	InitHandler,
-	ScheduleHandler,
-	EventHandler,
-} from './types';
-=======
->>>>>>> 889668f9
 import fse from 'fs-extra';
 import { getSchema } from './utils/get-schema';
 
@@ -72,6 +54,7 @@
 import { isExtensionObject, isHybridExtension, pluralize } from '@directus/shared/utils';
 import { getFlowManager } from './flows';
 import globby from 'globby';
+import { EventHandler } from './types';
 
 let extensionManager: ExtensionManager | undefined;
 
