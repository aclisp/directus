--- conflicted
+++ resolved
@@ -804,11 +804,7 @@
       }
 
       if (app.schemaManager.getPrivileges(tableName)) {
-<<<<<<< HEAD
-        app.trigger('alert:error', 'Error', 'This table name already exists', true, {
-=======
         app.trigger('alert:error', 'Error', 'This table already exists!', true, {
->>>>>>> 81308137
           timeout: 5000
         });
         return;
