--- conflicted
+++ resolved
@@ -37,15 +37,11 @@
 
       // TODO: avoid omitting url and html at some point
       // rewrite this so we omit these values when we really want it to be omitted.
-<<<<<<< HEAD
       if (all !== true) {
-        atts = _.omit(atts, 'thumbnailData', 'url', 'file_url', 'file_thumb_url', 'thumbnail_url', 'html');
+        atts = _.omit(atts, 'thumbnailData', 'url', 'file_url', 'file_thumb_url', 'old_thumbnail_url', 'thumbnail_url', 'html')
       }
 
       return atts;
-=======
-      return _.omit(atts, 'thumbnailData', 'url', 'file_url', 'file_thumb_url', 'old_thumbnail_url', 'thumbnail_url', 'html');
->>>>>>> 3c86ed58
     },
 
     formatTitle: function(name) {
