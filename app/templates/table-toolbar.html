{{#if visibilityButtons}}
<div class="btn-group btn-group-action active" id="set-visibility">
  {{#if actionButtons}}
  <button class="btn btn-small" data-value="1" rel="tooltip" data-placement="bottom" title="Active"><span class="glyphicon-eye-open"></span></button>
  <button class="btn btn-small" data-value="2" rel="tooltip" data-placement="bottom" title="Inactive"><span class="glyphicon-eye-close"></span></button>
  <button class="btn btn-small" data-value="0" rel="tooltip" data-placement="bottom" title="Delete"><span class="glyphicon-trash"></span></button>
  {{/if}}
  {{#if deleteOnly}}
    <button class="btn btn-small" data-value="0" rel="tooltip" data-placement="bottom" title="Delete"><span class="glyphicon-trash"></span></button>
  {{/if}}
</div>
{{/if}}

{{#if batchEdit}}
<div class="btn-group btn-group-action active">
  <button class="btn btn-small" title="Batch Edit" id="batch-edit">Batch Edit</button>
</div>
{{/if}}


<div class="btn-group" id="visibility">
  {{#visibility}}
  {{#if this.active}}
    <a class="btn btn-small dropdown-toggle" data-toggle="dropdown">
      Viewing {{text}}
      <span class="caret"></span>
    </a>
  {{/if}}
  {{/visibility}}

  <ul class="dropdown-menu">
    {{#visibility}}
      {{#unless active}}<li><a data-value="{{value}}">View {{text}} ({{count}})</a></li>{{/unless}}
    {{/visibility}}
  </ul>
</div>

{{#if paginator}}
<div class="btn-group">
  <a class="btn btn-small {{#unless pagePrev}}disabled{{/unless}} pag-prev"><span class="glyphicon-arrow-left"></span></a>
  <a class="btn btn-small {{#unless pageNext}}disabled{{/unless}} pag-next"><span class="glyphicon-arrow-right"></span></a>
</div>
{{/if}}

<<<<<<< HEAD
<div class="header1">
  <div class="secondary-row row-plain filter-options" data-subheader-item="filter" data-default-subheader-item style="display:block">
    <ul class="tools left">
      <li class="div-right">
        <span class="simple-select">
          <span class="icon icon-triangle-down"></span>
          <select name="status">
            <option>Viewing All</option>
            <option>Viewing All</option>
            <option>Viewing All</option>
          </select>
        </span>
      </li>
      <li>
        <a href="" class="action">Add Filter</a>
        <span class="text-spacer">or</span>
        <a href="" class="action">Save Search</a>
      </li>
    </ul>
    {{#if filter}}
      <!-- <input type="text" id="table-filter" placeholder="Filter" value="{{filterText}}"> -->
      <!-- <input type="checkbox" class="advanced-search-trigger"> -->
      <!-- <div class="advanced-search-menu"> -->
        <!-- <h4 class="advanced-search-headline">Advanced Search</h4> -->
          
        <!--
<div class="advanced-search-fields">
          <div class="advanced-search-fields-row">
-->
            <div class="filter-form">
              <span class="simple-select">
                <span class="icon icon-triangle-down"></span>
                <select name="" id="" >
                  <option value="asd">Table 1</option>
                  <option value="asd">Table 2</option>
                  <option value="asd">Table 3</option>
                </select>
              </span>
              <span class="simple-select">
                <span class="icon icon-triangle-down"></span>
                <select name="" id="" class="small">
                  <option value="asd">==</option>
                  <option value="asd">&lt;=</option>
                  <option value="asd">&gt;=</option>
                  <option value="asd">like</option>
                </select>
              </span>
              <input type="text" placeholder="Search Term..." name="keywords" id="advKeywords" maxlength="50" class="medium">
              <!-- <span class="add-filter-row">Add</span> -->
              <!-- <span class="glyphicon-remove remove-adv-row"></span> -->
            </div>
          <!--
=======

{{#if filter}}
<div class="filter pull-right">
  <input type="text" id="table-filter" placeholder="Filter" value="{{filterText}}">
  <input type="checkbox" class="advanced-search-trigger">
  <div class="advanced-search-menu">
    <h4 class="advanced-search-headline">Advanced Search</h4>
    <span class="add-filter-row glyphicon-plus"></span>
    <div class="advanced-search-fields">
      {{#unless advSearchData}}
        <div class="advanced-search-fields-row">
            <select name="" id="" class="medium adv-search-col-id">
              {{#tableColumns}}
              <option value="{{this}}">{{this}}</option>
              {{/tableColumns}}
            </select>

            <select name="" id="" class="small adv-search-query-type">
              <option value="=">==</option>
              <option value="<=">&lt;=</option>
              <option value=">=">&gt;=</option>
              <option value="like">like</option>
            </select>
            <input type="text" placeholder="Keywords..." name="keywords" id="advKeywords" maxlength="255" class="medium">

            <span class="glyphicon-remove remove-adv-row"></span>
        </div>
      {{/unless}}
      {{#advSearchData}}
        <div class="advanced-search-fields-row">
            <select name="" id="" class="medium adv-search-col-id">
              {{#each ../tableColumns }}
              <option value="{{this}}" >{{this}}</option>
              {{/each}}
            </select>

            <select name="" id="" class="small adv-search-query-type">
              <option value="=">==</option>
              <option value="<=">&lt;=</option>
              <option value=">=">&gt;=</option>
              <option value="like">like</option>
            </select>
            <input type="text" placeholder="Keywords..." name="keywords" id="advKeywords" maxlength="255" class="medium" value="{{value}}">

            <span class="glyphicon-remove remove-adv-row"></span>
        </div>
      {{/advSearchData}}

    </div>
      <button class="btn btn-small" title="Do Search" id="advanced-filter-btn">Do Search</button>
  </div>
>>>>>>> 9d624051
</div>
        </div>
-->
      <!-- </div> -->
    {{/if}}
    <div class="vertical-center right pagination-number">{{#if uBound}} {{number lBound}}–{{number uBound}} of {{number totalCount}}{{/if}}</div>
  </div>
</div><|MERGE_RESOLUTION|>--- conflicted
+++ resolved
@@ -42,117 +42,55 @@
 </div>
 {{/if}}
 
-<<<<<<< HEAD
-<div class="header1">
-  <div class="secondary-row row-plain filter-options" data-subheader-item="filter" data-default-subheader-item style="display:block">
-    <ul class="tools left">
-      <li class="div-right">
-        <span class="simple-select">
-          <span class="icon icon-triangle-down"></span>
-          <select name="status">
-            <option>Viewing All</option>
-            <option>Viewing All</option>
-            <option>Viewing All</option>
-          </select>
-        </span>
-      </li>
-      <li>
-        <a href="" class="action">Add Filter</a>
-        <span class="text-spacer">or</span>
-        <a href="" class="action">Save Search</a>
-      </li>
-    </ul>
-    {{#if filter}}
-      <!-- <input type="text" id="table-filter" placeholder="Filter" value="{{filterText}}"> -->
-      <!-- <input type="checkbox" class="advanced-search-trigger"> -->
-      <!-- <div class="advanced-search-menu"> -->
-        <!-- <h4 class="advanced-search-headline">Advanced Search</h4> -->
-          
-        <!--
-<div class="advanced-search-fields">
-          <div class="advanced-search-fields-row">
--->
-            <div class="filter-form">
+ 
+    
+<div class="header1"><!-- This is just to help styling while form is out of header -->
+  <div class="secondary-row row-plain filter-options">
+          <ul class="tools left">
+            <li class="div-right">
               <span class="simple-select">
                 <span class="icon icon-triangle-down"></span>
-                <select name="" id="" >
-                  <option value="asd">Table 1</option>
-                  <option value="asd">Table 2</option>
-                  <option value="asd">Table 3</option>
+                <select name="status">
+                  <option>Viewing All</option>
+                  <option>Viewing All</option>
+                  <option>Viewing All</option>
+                </select>
+              </span>
+            </li>
+            {{#if filter}}
+              <li>
+                <span class="action" data-add-filter-row>Add Filter</span>
+                <span class="text-spacer">or</span>
+                <span class="action">Save Search</span><!-- @TODO This is currently dead -->
+              </li>
+            {{/if}}
+          </ul>
+        {{#if filter}}
+          <ul id="advancedFilterList" class="filter-list advanced-search-fields">
+            <li class="advanced-search-fields-row filter-form">
+              <span class="simple-select">
+                <span class="icon icon-triangle-down"></span>
+                <select name="" id="" class="medium adv-search-col-id">
+                  {{#tableColumns}}
+                  <option value="{{this}}">{{this}}</option>
+                  {{/tableColumns}}
                 </select>
               </span>
               <span class="simple-select">
                 <span class="icon icon-triangle-down"></span>
-                <select name="" id="" class="small">
-                  <option value="asd">==</option>
-                  <option value="asd">&lt;=</option>
-                  <option value="asd">&gt;=</option>
-                  <option value="asd">like</option>
+                <select name="" id="" class="small adv-search-query-type">
+                  <option value="=">==</option>
+                  <option value="<=">&lt;=</option>
+                  <option value=">=">&gt;=</option>
+                  <option value="like">like</option>
                 </select>
               </span>
-              <input type="text" placeholder="Search Term..." name="keywords" id="advKeywords" maxlength="50" class="medium">
-              <!-- <span class="add-filter-row">Add</span> -->
-              <!-- <span class="glyphicon-remove remove-adv-row"></span> -->
-            </div>
-          <!--
-=======
-
-{{#if filter}}
-<div class="filter pull-right">
-  <input type="text" id="table-filter" placeholder="Filter" value="{{filterText}}">
-  <input type="checkbox" class="advanced-search-trigger">
-  <div class="advanced-search-menu">
-    <h4 class="advanced-search-headline">Advanced Search</h4>
-    <span class="add-filter-row glyphicon-plus"></span>
-    <div class="advanced-search-fields">
-      {{#unless advSearchData}}
-        <div class="advanced-search-fields-row">
-            <select name="" id="" class="medium adv-search-col-id">
-              {{#tableColumns}}
-              <option value="{{this}}">{{this}}</option>
-              {{/tableColumns}}
-            </select>
-
-            <select name="" id="" class="small adv-search-query-type">
-              <option value="=">==</option>
-              <option value="<=">&lt;=</option>
-              <option value=">=">&gt;=</option>
-              <option value="like">like</option>
-            </select>
-            <input type="text" placeholder="Keywords..." name="keywords" id="advKeywords" maxlength="255" class="medium">
-
-            <span class="glyphicon-remove remove-adv-row"></span>
-        </div>
-      {{/unless}}
-      {{#advSearchData}}
-        <div class="advanced-search-fields-row">
-            <select name="" id="" class="medium adv-search-col-id">
-              {{#each ../tableColumns }}
-              <option value="{{this}}" >{{this}}</option>
-              {{/each}}
-            </select>
-
-            <select name="" id="" class="small adv-search-query-type">
-              <option value="=">==</option>
-              <option value="<=">&lt;=</option>
-              <option value=">=">&gt;=</option>
-              <option value="like">like</option>
-            </select>
-            <input type="text" placeholder="Keywords..." name="keywords" id="advKeywords" maxlength="255" class="medium" value="{{value}}">
-
-            <span class="glyphicon-remove remove-adv-row"></span>
-        </div>
-      {{/advSearchData}}
-
-    </div>
-      <button class="btn btn-small" title="Do Search" id="advanced-filter-btn">Do Search</button>
-  </div>
->>>>>>> 9d624051
-</div>
-        </div>
--->
-      <!-- </div> -->
-    {{/if}}
+              <input type="text" placeholder="Keywords..." name="keywords" id="advKeywords" maxlength="255" class="medium">
+              <span id="addFilterButton" class="action" >Add</span>
+                <!-- <span class="glyphicon-remove remove-adv-row"></span> -->
+            </li>
+          </ul>
+        {{/if}}
     <div class="vertical-center right pagination-number">{{#if uBound}} {{number lBound}}–{{number uBound}} of {{number totalCount}}{{/if}}</div>
   </div>
 </div>