<template>
	<div class="module-bar-avatar">
		<v-badge :value="unread" :disabled="unread == 0" class="notifications-badge">
			<v-button
				v-tooltip.right="t('notifications')"
				tile
				icon
				x-large
				class="notifications"
				@click="notificationsDrawerOpen = true"
			>
				<v-icon name="notifications" />
			</v-button>
		</v-badge>

		<v-hover v-slot="{ hover }">
			<v-dialog v-model="signOutActive" @esc="signOutActive = false">
				<template #activator="{ on }">
					<v-button
						v-tooltip.right="t('sign_out')"
						tile
						icon
						x-large
						:class="{ show: hover }"
						class="sign-out"
						@click="on"
					>
						<v-icon name="logout" />
					</v-button>
				</template>

				<v-card>
					<v-card-title>{{ t('sign_out_confirm') }}</v-card-title>
					<v-card-actions>
						<v-button secondary @click="signOutActive = !signOutActive">
							{{ t('cancel') }}
						</v-button>
						<v-button :to="signOutLink">{{ t('sign_out') }}</v-button>
					</v-card-actions>
				</v-card>
			</v-dialog>

			<router-link :to="userProfileLink">
				<v-avatar v-tooltip.right="userFullName" tile large :class="{ 'no-avatar': !avatarURL }">
<<<<<<< HEAD
					<v-image v-if="avatarURL" :src="avatarURL" :alt="userFullName" class="avatar-image" />
=======
					<img
						v-if="avatarURL && !avatarError"
						:src="avatarURL"
						:alt="userFullName"
						class="avatar-image"
						@error="avatarError = $event"
					/>
>>>>>>> 2a98f26b
					<v-icon v-else name="account_circle" outline />
				</v-avatar>
			</router-link>
		</v-hover>
	</div>
</template>

<script lang="ts">
import { useI18n } from 'vue-i18n';
import { defineComponent, computed, ref } from 'vue';
import { useUserStore, useAppStore, useNotificationsStore } from '@/stores/';
import { getRootPath } from '@/utils/get-root-path';
import { addTokenToURL } from '@/api';
import { storeToRefs } from 'pinia';

export default defineComponent({
	setup() {
		const { t } = useI18n();

		const appStore = useAppStore();
		const notificationsStore = useNotificationsStore();

		const { notificationsDrawerOpen } = storeToRefs(appStore);
		const { unread } = storeToRefs(notificationsStore);

		const userStore = useUserStore();

		const signOutActive = ref(false);

		const avatarURL = computed<string | null>(() => {
			if (!userStore.currentUser || !('avatar' in userStore.currentUser) || !userStore.currentUser?.avatar) return null;
			return addTokenToURL(getRootPath() + `assets/${userStore.currentUser.avatar.id}?key=system-medium-cover`);
		});

		const avatarError = ref(null);

		const userProfileLink = computed<string>(() => {
			const id = userStore.currentUser?.id;
			return `/users/${id}`;
		});

		const signOutLink = computed<string>(() => {
			return `/logout`;
		});

		const userFullName = userStore.fullName;

		return {
			t,
			userFullName,
			avatarURL,
			userProfileLink,
			signOutActive,
			signOutLink,
			notificationsDrawerOpen,
			unread,
			avatarError,
		};
	},
});
</script>

<style lang="scss" scoped>
.module-bar-avatar {
	position: relative;

	.v-avatar {
		--v-button-color: var(--module-icon);
		--v-button-color-hover: var(--white);
		--v-avatar-color: var(--module-background);

		position: relative;
		z-index: 3;
		overflow: visible;

		.avatar-image {
			opacity: 0.8;
			transition: opacity var(--fast) var(--transition);
		}

		&.no-avatar {
			&::after {
				position: absolute;
				top: -1px;
				right: 8px;
				left: 8px;
				height: 2px;
				background-color: var(--module-icon);
				opacity: 0.25;
				content: '';
			}
		}

		.v-icon {
			--v-icon-color: var(--module-icon);
		}

		&:hover {
			.avatar-image {
				opacity: 1;
			}

			.v-icon {
				--v-icon-color: var(--white);
			}
		}
	}

	.notifications-badge {
		--v-badge-offset-x: 16px;
		--v-badge-offset-y: 16px;
	}

	.notifications {
		--v-button-color: var(--module-icon);
		--v-button-color-hover: var(--white);
		--v-button-background-color: var(--module-background);
		--v-button-background-color-hover: var(--module-background);
	}

	.sign-out {
		--v-button-color: var(--module-icon);
		--v-button-background-color: var(--module-background);
		--v-button-background-color-hover: var(--module-background);

		position: absolute;
		top: 0;
		left: 0;
		z-index: 2;
		transform: translateY(-100%);
		transition: transform var(--fast) var(--transition);

		@media (min-width: 960px) {
			transform: translateY(100%);
		}

		&.show {
			transform: translateY(0%);
		}

		&:hover {
			.v-icon {
				--v-icon-color: var(--warning);
			}
		}
	}
}
</style><|MERGE_RESOLUTION|>--- conflicted
+++ resolved
@@ -42,17 +42,13 @@
 
 			<router-link :to="userProfileLink">
 				<v-avatar v-tooltip.right="userFullName" tile large :class="{ 'no-avatar': !avatarURL }">
-<<<<<<< HEAD
-					<v-image v-if="avatarURL" :src="avatarURL" :alt="userFullName" class="avatar-image" />
-=======
-					<img
+					<v-image
 						v-if="avatarURL && !avatarError"
 						:src="avatarURL"
 						:alt="userFullName"
 						class="avatar-image"
 						@error="avatarError = $event"
 					/>
->>>>>>> 2a98f26b
 					<v-icon v-else name="account_circle" outline />
 				</v-avatar>
 			</router-link>
