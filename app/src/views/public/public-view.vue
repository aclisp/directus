<template>
	<div class="public-view" :class="{ branded: isBranded }">
		<div class="container" :class="{ wide }">
			<div class="title-box">
<<<<<<< HEAD
				<div v-if="branding && branding.project_logo" class="logo" :style="{ backgroundColor: branding.project_color }">
					<v-image :src="logoURL" :alt="branding.project_name || 'Logo'" />
=======
				<div v-if="branding?.project_logo" class="logo" :style="{ backgroundColor: branding.project_color }">
					<img :src="logoURL" :alt="branding.project_name || 'Logo'" />
>>>>>>> e7deda78
				</div>
				<div v-else class="logo" :style="{ backgroundColor: branding.project_color }">
					<img src="./logo-light.svg" alt="Directus" class="directus-logo" />
				</div>
				<div class="title">
					<h1 class="type-title">{{ branding?.project_name }}</h1>
					<p class="subtitle">{{ branding?.project_descriptor ?? t('application') }}</p>
				</div>
			</div>

			<div class="content">
				<slot />
			</div>
			<div class="notice">
				<slot name="notice" />
			</div>
		</div>
		<div class="art" :style="artStyles">
			<transition name="scale">
<<<<<<< HEAD
				<v-image
					v-if="foregroundURL"
					class="foreground"
					:src="foregroundURL"
					:alt="branding && branding.project_name"
				/>
=======
				<img v-if="foregroundURL" class="foreground" :src="foregroundURL" :alt="branding?.project_name" />
>>>>>>> e7deda78
			</transition>
			<div class="note-container">
				<div v-if="branding?.public_note" v-md="branding.public_note" class="note" />
			</div>
		</div>
	</div>
</template>

<script lang="ts">
import { version } from '../../../package.json';
import { defineComponent, computed } from 'vue';
import { useServerStore } from '@/stores';
import { getRootPath } from '@/utils/get-root-path';
import { useI18n } from 'vue-i18n';

export default defineComponent({
	props: {
		wide: {
			type: Boolean,
			default: false,
		},
	},
	setup() {
		const { t } = useI18n();
		const serverStore = useServerStore();

		const isBranded = computed(() => {
			return serverStore.info?.project?.project_color ? true : false;
		});

		const backgroundStyles = computed<string>(() => {
			const defaultColor = '#263238';

			if (serverStore.info?.project?.public_background) {
				const url = getRootPath() + `assets/${serverStore.info.project?.public_background}`;
				return `url(${url})`;
			}

			return serverStore.info?.project?.project_color || defaultColor;
		});

		const artStyles = computed(() => ({
			background: backgroundStyles.value,
			backgroundSize: 'cover',
			backgroundPosition: 'center center',
		}));

		const foregroundURL = computed(() => {
			if (!serverStore.info?.project?.public_foreground) return null;
			return getRootPath() + `assets/${serverStore.info.project?.public_foreground}`;
		});

		const logoURL = computed<string | null>(() => {
			if (!serverStore.info?.project?.project_logo) return null;
			return getRootPath() + `assets/${serverStore.info.project?.project_logo}`;
		});

		return {
			version,
			artStyles,
			branding: serverStore.info?.project,
			foregroundURL,
			logoURL,
			isBranded,
			t,
		};
	},
});
</script>

<style lang="scss" scoped>
.public-view {
	display: flex;
	width: 100%;
	height: 100%;
	color: #263238;

	:slotted(.v-icon) {
		--v-icon-color: var(--foreground-subdued);

		margin-left: 4px;
	}

	.container {
		--border-radius: 6px;
		--input-height: 60px;
		--input-padding: 16px; // (60 - 4 - 24) / 2

		z-index: 2;
		display: flex;
		flex-direction: column;
		justify-content: space-between;
		width: 100%;
		max-width: 500px;
		height: 100%;
		padding: 20px;
		overflow-x: hidden;
		overflow-y: auto;

		// Page Content Spacing
		font-size: 15px;
		line-height: 24px;
		background-color: #fff;
		box-shadow: 0 0 40px 0 rgb(38 50 56 / 0.1);
		transition: max-width var(--medium) var(--transition);

		:slotted(.type-title) {
			font-weight: 800;
			font-size: 42px;
			line-height: 52px;
		}

		.content {
			width: 340px;
			max-width: 100%;
		}

		&.wide {
			max-width: 872px;

			.content {
				width: 712px;
			}
		}

		@media (min-width: 600px) {
			padding: 40px 80px;
		}
	}

	.art {
		position: relative;
		z-index: 1;
		display: none;
		flex-grow: 1;
		align-items: center;
		justify-content: center;
		height: 100%;
		background-position: center center;
		background-size: cover;

		.foreground {
			width: 80%;
			max-width: 400px;
		}

		.note-container {
			position: absolute;
			right: 0;
			bottom: 34px;
			left: 0;
			display: flex;
			align-items: flex-end;
			justify-content: center;
			height: 10px;

			.note {
				max-width: 340px;
				margin: 0 auto;
				padding: 8px 12px;
				color: var(--white);
				font-size: 15px;
				line-height: 24px;
				background-color: rgb(38 50 56 / 0.2);
				border-radius: 6px;
				backdrop-filter: blur(2px);
			}
		}

		@media (min-width: 600px) {
			display: flex;
		}
	}

	.notice {
		display: flex;
		color: var(--foreground-subdued);
	}

	.title-box {
		display: flex;
		align-items: center;
		width: max-content;
		max-width: 100%;
		height: 64px;

		.title {
			margin-top: 2px;
			margin-left: 16px;

			h1 {
				font-weight: 700;
				font-size: 18px;
				line-height: 18px;
			}

			.subtitle {
				width: 100%;
				color: var(--foreground-subdued);
			}
		}
	}

	.logo {
		display: flex;
		align-items: center;
		justify-content: center;
		width: 56px;
		height: 56px;
		background-color: var(--brand);
		border-radius: calc(var(--border-radius) - 2px);

		img {
			width: 40px;
			height: 40px;
			object-fit: contain;
			object-position: center center;
		}
	}

	&.branded :deep(.v-button) {
		--v-button-background-color: var(--foreground-normal-alt);
		--v-button-background-color-hover: var(--foreground-normal-alt);
		--v-button-background-color-active: var(--foreground-normal-alt);
	}

	&.branded :deep(.v-input) {
		--v-input-border-color-focus: var(--foreground-normal);
	}

	&.branded :deep(.v-input.solid) {
		--v-input-border-color-focus: var(--foreground-subdued);
	}
}

.scale-enter-active,
.scale-leave-active {
	transition: all 600ms var(--transition);
}

.scale-enter-from,
.scale-leave-to {
	position: absolute;
	transform: scale(0.95);
	opacity: 0;
}
</style><|MERGE_RESOLUTION|>--- conflicted
+++ resolved
@@ -2,13 +2,8 @@
 	<div class="public-view" :class="{ branded: isBranded }">
 		<div class="container" :class="{ wide }">
 			<div class="title-box">
-<<<<<<< HEAD
-				<div v-if="branding && branding.project_logo" class="logo" :style="{ backgroundColor: branding.project_color }">
+				<div v-if="branding?.project_logo" class="logo" :style="{ backgroundColor: branding.project_color }">
 					<v-image :src="logoURL" :alt="branding.project_name || 'Logo'" />
-=======
-				<div v-if="branding?.project_logo" class="logo" :style="{ backgroundColor: branding.project_color }">
-					<img :src="logoURL" :alt="branding.project_name || 'Logo'" />
->>>>>>> e7deda78
 				</div>
 				<div v-else class="logo" :style="{ backgroundColor: branding.project_color }">
 					<img src="./logo-light.svg" alt="Directus" class="directus-logo" />
@@ -28,16 +23,12 @@
 		</div>
 		<div class="art" :style="artStyles">
 			<transition name="scale">
-<<<<<<< HEAD
 				<v-image
 					v-if="foregroundURL"
 					class="foreground"
 					:src="foregroundURL"
-					:alt="branding && branding.project_name"
+					:alt="branding?.project_name"
 				/>
-=======
-				<img v-if="foregroundURL" class="foreground" :src="foregroundURL" :alt="branding?.project_name" />
->>>>>>> e7deda78
 			</transition>
 			<div class="note-container">
 				<div v-if="branding?.public_note" v-md="branding.public_note" class="note" />
