--- conflicted
+++ resolved
@@ -1,10 +1,6 @@
 {
 	"name": "@directus/themes",
-<<<<<<< HEAD
-	"version": "0.3.11-rc.0",
-=======
 	"version": "0.3.11",
->>>>>>> e5ba369c
 	"description": "Themes for Directus",
 	"homepage": "https://directus.io",
 	"repository": {
